--- conflicted
+++ resolved
@@ -18,8 +18,6 @@
         }
     }
 
-<<<<<<< HEAD
-=======
     // Método para deserializar una cadena de texto en una instancia de `AlterTable` utilizando `new_from_tokens`
     pub fn deserialize(serialized: &str) -> Result<Self, CQLError> {
         let tokens: Vec<String> = serialized.split_whitespace().map(|s| s.to_string()).collect();
@@ -27,7 +25,6 @@
     }
 
     // Constructor alternativo que recibe tokens y construye una instancia `AlterTable`
->>>>>>> ba0c3510
     pub fn new_from_tokens(query: Vec<String>) -> Result<AlterTable, CQLError> {
         if query.len() < 4 || query[0].to_uppercase() != "ALTER" || query[1].to_uppercase() != "TABLE" {
             return Err(CQLError::InvalidSyntax);
@@ -42,15 +39,6 @@
         while i < operations.len() {
             match operations[i].to_uppercase().as_str() {
                 "ADD" => {
-<<<<<<< HEAD
-                    if i + 2 >= operations.len() || operations[i + 1].to_uppercase() != "COLUMN" {
-                        return Err(CQLError::InvalidSyntax);
-                    }
-
-                    let column_def = &operations[i + 2];
-                    let col_parts: Vec<&str> = column_def.trim().split_whitespace().collect();
-                    if col_parts.len() < 2 {
-=======
                     // Soporte para omitir "COLUMN"
                     let mut offset = 1;
                     if i + 2 < operations.len() && operations[i + 1].to_uppercase() == "COLUMN" {
@@ -58,7 +46,6 @@
                     }
                     
                     if i + offset + 1 >= operations.len() {
->>>>>>> ba0c3510
                         return Err(CQLError::InvalidSyntax);
                     }
     
@@ -67,21 +54,12 @@
                         "INT" => DataType::Int,
                         "STRING" => DataType::String,
                         "BOOLEAN" => DataType::Boolean,
-<<<<<<< HEAD
-                        _ => return Err(CQLError::InvalidSyntax),
-                    };
-
-                    let mut allows_null = true;
-                    if col_parts.len() > 2 && col_parts[2].to_uppercase() == "NOT" {
-                        if col_parts.len() < 4 || col_parts[3].to_uppercase() != "NULL" {
-=======
                         "TEXT" => DataType::String, // Soporte adicional para TEXT como STRING
                         _ => return Err(CQLError::InvalidSyntax),
                     };
     
                     let allows_null = if operations.len() > i + offset + 2 && operations[i + offset + 2].to_uppercase() == "NOT" {
                         if operations.len() < i + offset + 4 || operations[i + offset + 3].to_uppercase() != "NULL" {
->>>>>>> ba0c3510
                             return Err(CQLError::InvalidSyntax);
                         }
                         false
@@ -93,26 +71,11 @@
                     i += offset + 2;
                 }
                 "DROP" => {
-<<<<<<< HEAD
-                    if i + 1 >= operations.len() || operations[i + 1].to_uppercase() != "COLUMN" {
-                        return Err(CQLError::InvalidSyntax);
-                    }
-                
-                    let col_name = operations[i + 2].to_string();
-=======
                     let col_name = operations[i + 1].to_string();
->>>>>>> ba0c3510
                     ops.push(AlterTableOperation::DropColumn(col_name));
                     i += 2;
                 }
                 "MODIFY" => {
-<<<<<<< HEAD
-                    if i + 2 >= operations.len() {
-                        return Err(CQLError::InvalidSyntax);
-                    }
-
-=======
->>>>>>> ba0c3510
                     let col_name = operations[i + 1].to_string();
                     let col_type = match operations[i + 2].to_uppercase().as_str() {
                         "INT" => DataType::Int,
@@ -134,15 +97,7 @@
                     i += 3;
                 }
                 "RENAME" => {
-<<<<<<< HEAD
-                    if i + 2 >= operations.len() || operations[i + 1].to_uppercase() != "COLUMN" {
-                        return Err(CQLError::InvalidSyntax);
-                    }
-
-                    let old_col_name = operations[i + 2].to_string();
-=======
                     let old_col_name = operations[i + 1].to_string();
->>>>>>> ba0c3510
                     let new_col_name = operations[i + 3].to_string();
                     ops.push(AlterTableOperation::RenameColumn(old_col_name, new_col_name));
                     i += 4;
