<<<<<<< HEAD
﻿use std::collections::{BTreeMap, HashMap};
use std::net::Ipv4Addr;
use chrono::{DateTime, NaiveDateTime, NaiveTime};
=======
﻿use chrono::{DateTime, NaiveDate, NaiveDateTime, NaiveTime};
>>>>>>> 0951e538
use driver::{CassandraClient, ClientError, QueryResult};
use native_protocol::messages::result::rows::ColumnValue;
use native_protocol::messages::result::{result_, rows};
use std::collections::{BTreeMap, HashMap};
use std::net::Ipv4Addr;

use crate::types::airport::Airport;
use crate::types::flight::Flight;
use crate::types::flight_status::FlightStatus;

pub struct Client {
    cassandra_client: CassandraClient,
}

impl Client {
    /// Initializes the flight simulation by connecting to Cassandra and setting up the keyspace and tables.
    pub fn new(ip: Ipv4Addr) -> Result<Self, ClientError> {
        let mut cassandra_client = CassandraClient::connect(ip)?;

        cassandra_client.startup()?;

        let mut client = Self { cassandra_client };
        client.setup_keyspace_and_tables()?;

        Ok(client)
    }

    /// Sets up the keyspace and required tables in Cassandra
    fn setup_keyspace_and_tables(&mut self) -> Result<(), ClientError> {
        let create_keyspace_query = r#"
            CREATE KEYSPACE sky
            WITH REPLICATION = {
                'class': 'SimpleStrategy',
                'replication_factor': 2
            };
        "#;
        self.cassandra_client
            .execute(&create_keyspace_query, "all")?;

        let create_flights_table = r#"
            CREATE TABLE sky.flights (
                number TEXT,
                status TEXT,
                lat DOUBLE,
                lon DOUBLE,
                angle FLOAT,
                departure_time TIMESTAMP,
                arrival_time TIMESTAMP,
                airport TEXT,
                direction TEXT,
                PRIMARY KEY (direction, airport, departure_time, arrival_time, number)
            )
            "#;
        self.cassandra_client
            .execute(&create_flights_table, "all")?;

        let create_flight_info_table = r#"
            CREATE TABLE sky.flight_info (
                number TEXT,
                fuel DOUBLE,
                height INT,
                speed INT,
                origin TEXT,
                destination TEXT,
                PRIMARY KEY (number)
            )
        "#;
        self.cassandra_client
            .execute(&create_flight_info_table, "all")?;

        let create_airports_table = r#"
            CREATE TABLE airports (
                iata TEXT,
                country TEXT,
                name TEXT,
                lat DOUBLE,
                lon DOUBLE,
                PRIMARY KEY (country, iata)
            )
        "#;
        self.cassandra_client
            .execute(&create_airports_table, "all")?;

        println!("Keyspace and tables created successfully.");
        Ok(())
    }

    pub fn insert_airport(&mut self, airport: &Airport) -> Result<(), ClientError> {
        let insert_airport_query = format!(
            "INSERT INTO sky.airports (iata, country, name, lat, lon) VALUES ('{}', '{}', '{}', {}, {});",
            airport.iata_code, airport.country, airport.name, airport.latitude, airport.longitude
        );
        self.cassandra_client
            .execute(&insert_airport_query, "all")?;
        println!("Airport '{}' added successfully.", airport.iata_code);
        Ok(())
    }

    pub fn insert_flight(&mut self, flight: &Flight) -> Result<(), ClientError> {
        // Inserción en la tabla flights para el origen (DEPARTURE)
        let insert_departure_query = format!(
            "INSERT INTO sky.flights (number, status, departure_time, arrival_time, airport, direction, lat, lon, angle) VALUES ('{}', '{}', {}, {}, '{}', 'departure', {}, {}, {});",
            flight.flight_number,
            flight.status.as_str(),
            flight.departure_time.and_utc().timestamp(),
            flight.arrival_time.and_utc().timestamp(),
            flight.origin.iata_code,
            flight.latitude,
            flight.longitude,
            flight.angle
        );

        // Inserción en la tabla flights para el destino (ARRIVAL)
        let insert_arrival_query = format!(
            "INSERT INTO sky.flights (number, status, departure_time, arrival_time, airport, direction, lat, lon, angle) VALUES ('{}', '{}', {}, {}, '{}', 'arrival', {}, {}, {});",
            flight.flight_number,
            flight.status.as_str(),
            flight.departure_time.and_utc().timestamp(),
            flight.arrival_time.and_utc().timestamp(),
            flight.destination.iata_code,
            flight.latitude,
            flight.longitude,
            flight.angle
        );

        // Inserción en la tabla flight_info con la información del vuelo
        let insert_flight_info_query = format!(
            "INSERT INTO sky.flight_info (number, fuel, height, speed, origin, destination) VALUES ('{}', {}, {}, {}, '{}', '{}');",
            flight.flight_number,
            flight.fuel_level,
            flight.altitude,
            flight.average_speed,
            flight.origin.iata_code,
            flight.destination.iata_code
        );

        // Ejecución de las consultas en Cassandra
        self.cassandra_client
            .execute(&insert_departure_query, "all")?;
        self.cassandra_client
            .execute(&insert_arrival_query, "all")?;
        self.cassandra_client
            .execute(&insert_flight_info_query, "all")?;

        println!("Flight '{}' added successfully.", flight.flight_number);

        Ok(())
    }

    pub fn update_flight(&mut self, flight: &Flight) -> Result<(), ClientError> {
        let update_query_status_departure = format!(
                "UPDATE sky.flights SET status = '{}', lat = {}, lon = {}, angle = {} WHERE airport = '{}' AND direction = '{}' AND departure_time = {} AND arrival_time = {} AND number = {};",
                flight.status.as_str(),
                flight.latitude,
                flight.longitude,
                flight.angle,
                flight.origin.iata_code,
                "departure",
                flight.departure_time.and_utc().timestamp(),
                flight.arrival_time.and_utc().timestamp(),
                flight.flight_number
            );
        self.cassandra_client
            .execute(&update_query_status_departure, "all")?;

        let update_query_status_arrival = format!(
                "UPDATE sky.flights SET status = '{}', lat = {}, lon = {}, angle = {} WHERE airport = '{}' AND direction = '{}' AND departure_time = {} AND arrival_time = {} AND number = {};",
                flight.status.as_str(),
                flight.latitude,
                flight.longitude,
                flight.angle,
                flight.destination.iata_code,
                "arrival",
                flight.departure_time.and_utc().timestamp(),
                flight.arrival_time.and_utc().timestamp(),
                flight.flight_number
            );
        self.cassandra_client
            .execute(&update_query_status_arrival, "all")?;
        let update_query_flight_info = format!(
            "UPDATE sky.flight_info SET fuel = {}, speed = {}, height = {} WHERE number = '{}';",
            flight.fuel_level, flight.average_speed, flight.altitude, flight.flight_number
        );
        self.cassandra_client
            .execute(&update_query_flight_info, "quorum")?;

        Ok(())
    }

<<<<<<< HEAD
    pub fn get_all_new_flights(&mut self, date: NaiveDateTime, current_flight_states: &HashMap<String, FlightStatus>, airports: &HashMap<String, Airport>) -> Result<(Vec<Flight>, Vec<(String, FlightStatus)>), ClientError> {

        let from = NaiveDateTime::new(date.date(), NaiveTime::from_hms_opt(0, 0, 0).unwrap());
        let from = from.and_utc().timestamp();
    
        let to = NaiveDateTime::new(date.date(), NaiveTime::from_hms_opt(23, 59, 59).unwrap());
=======
    pub fn get_all_new_flights(
        &mut self,
        date: NaiveDate,
        sim_state: &mut SimState,
    ) -> Result<Vec<Flight>, ClientError> {
        let from = NaiveDateTime::new(date, NaiveTime::from_hms_opt(0, 0, 0).unwrap());
        let from = from.and_utc().timestamp();

        let to = NaiveDateTime::new(date, NaiveTime::from_hms_opt(23, 59, 59).unwrap());
>>>>>>> 0951e538
        let to = to.and_utc().timestamp();

        let mut new_flights: Vec<Flight> = Vec::new();
<<<<<<< HEAD
        let mut flights_to_update: Vec<(String, FlightStatus)> = Vec::new();
    
=======

        // Obtener los estados actuales de vuelos
        let current_flight_states = sim_state.flight_states.read().map_err(|_| ClientError)?;

>>>>>>> 0951e538
        // Iterate through each airport in the HashMap
        for (airport_code, airport) in airports {
            let query = format!(
                "SELECT number, status, lat, lon, angle, departure_time, arrival_time, direction FROM flights WHERE airport = '{airport_code}' AND direction = 'departure' AND arrival_time > {from} AND arrival_time < {to}"
            );

            let result = self.cassandra_client.execute(&query, "all")?;

            match result {
                QueryResult::Result(result_::Result::Rows(res)) => {
                    for row in res.rows_content {
                        let flight_number = match row.get("number") {
                            Some(rows::ColumnValue::Ascii(number)) => number.to_string(),
                            _ => continue,
                        };

                        // Verificar si el vuelo ya existe, si es asi ver si hay que actualizar su estado.
                        match current_flight_states.get(&flight_number) {
                            Some(existing_state) => {
                                if let Some(status) = row.get("status") {
                                    match status {
                                        rows::ColumnValue::Ascii(status) => {
                                            match FlightStatus::from_str(&status) {
                                                Ok(status) => {
                                                    if *existing_state != status {
                                                        // Si tenemos un estado distinto, lo actualizamos.
<<<<<<< HEAD
                                                        flights_to_update.push((flight_number, status));
                                                        continue;
                                                    }
                                                    else {
=======
                                                        if sim_state
                                                            .update_flight_in_simulation(
                                                                &flight_number,
                                                                status,
                                                            )
                                                            .is_ok()
                                                        {
                                                            continue;
                                                        } else {
                                                            return Err(ClientError);
                                                        }
                                                    } else {
>>>>>>> 0951e538
                                                        continue;
                                                    }
                                                }
                                                Err(_) => return Err(ClientError),
                                            }
                                        }
                                        _ => {}
                                    }
                                } else {
                                    return Err(ClientError);
                                }
                            }
                            None => {
<<<<<<< HEAD
                                let flight = Client::build_flight_from_row(self, &row, airport, airports)?;
=======
                                let flight = Client::build_flight_from_row(
                                    self,
                                    &row,
                                    airport,
                                    &sim_state.airports,
                                )?;
>>>>>>> 0951e538
                                new_flights.push(flight);
                            }
                        }
                    }
                }
                _ => {}
            }
        }
<<<<<<< HEAD
    
        Ok((new_flights, flights_to_update))
=======

        Ok(new_flights)
>>>>>>> 0951e538
    }

    fn build_flight_from_row(
        &mut self,
        row: &BTreeMap<String, ColumnValue>,
        selected_airport: &Airport,
        airports: &HashMap<String, Airport>,
    ) -> Result<Flight, ClientError> {
        let mut flight = Flight {
            flight_number: "XXXX".to_string(),
            status: FlightStatus::Scheduled,
            departure_time: NaiveDateTime::default(),
            arrival_time: NaiveDateTime::default(),
            origin: selected_airport.clone(),
            destination: Airport::default(),
            latitude: 0.0,
            longitude: 0.0,
            angle: 0.0,
            altitude: 0,
            fuel_level: 100.0,
            total_distance: 0.0,
            distance_traveled: 0.0,
            average_speed: 0,
        };

        if let Some(number) = row.get("number") {
            match number {
                rows::ColumnValue::Ascii(number) => {
                    flight.flight_number = number.to_string();
                }
                _ => {}
            }
        } else {
            return Err(ClientError);
        }

        if let Some(status) = row.get("status") {
            match status {
                rows::ColumnValue::Ascii(status) => match FlightStatus::from_str(&status) {
                    Ok(status) => flight.status = status,
                    Err(_) => return Err(ClientError),
                },
                _ => {}
            }
        } else {
            return Err(ClientError);
        }

        if let Some(departure_time) = row.get("departure_time") {
            match departure_time {
                rows::ColumnValue::Timestamp(departure_time) => {
                    if let Some(datetime) = DateTime::from_timestamp(*departure_time, 0) {
                        flight.departure_time = datetime.naive_utc()
                    } else {
                        return Err(ClientError);
                    }
                }
                _ => {}
            }
        } else {
            return Err(ClientError);
        }

        if let Some(arrival_time) = row.get("arrival_time") {
            match arrival_time {
                rows::ColumnValue::Timestamp(arrival_time) => {
                    if let Some(datetime) = DateTime::from_timestamp(*arrival_time, 0) {
                        flight.arrival_time = datetime.naive_utc()
                    } else {
                        return Err(ClientError);
                    }
                }
                _ => {}
            }
        } else {
            return Err(ClientError);
        }

        if let Some(lat) = row.get("lat") {
            match lat {
                rows::ColumnValue::Double(lat) => {
                    flight.latitude = *lat;
                }
                _ => {}
            }
        } else {
            return Err(ClientError);
        }

        if let Some(lon) = row.get("lon") {
            match lon {
                rows::ColumnValue::Double(lon) => {
                    flight.longitude = *lon;
                }
                _ => {}
            }
        } else {
            return Err(ClientError);
        }

        if let Some(angle) = row.get("angle") {
            match angle {
                rows::ColumnValue::Float(angle) => {
                    flight.angle = *angle;
                }
                _ => {}
            }
        } else {
            return Err(ClientError);
        }

        self.get_additional_flight_info(&mut flight, airports)?;

        Ok(flight)
    }

<<<<<<< HEAD
    fn get_additional_flight_info(&mut self, flight: &mut Flight, airports: &HashMap<String, Airport>)-> Result<(), ClientError>{

        let number = &flight.flight_number;
=======
    pub fn get_additional_flight_info(
        &mut self,
        flight: &mut Flight,
        airports: &HashMap<String, Airport>,
    ) -> Result<(), ClientError> {
        let number = flight.clone().flight_number;
>>>>>>> 0951e538

        let query = format!(
            "SELECT fuel, height, speed, destination FROM sky.flight_info WHERE number = '{number}'"
        );

        let result = self.cassandra_client.execute(&query, "all")?;

        match result {
            QueryResult::Result(result_::Result::Rows(res)) => {
                for row in res.rows_content {
                    if let Some(fuel) = row.get("fuel") {
                        match fuel {
                            rows::ColumnValue::Double(fuel) => {
                                flight.fuel_level = *fuel;
                            }
                            _ => {}
                        }
                    } else {
                        return Err(ClientError);
                    }

                    if let Some(height) = row.get("height") {
                        match height {
                            rows::ColumnValue::Int(height) => {
                                flight.altitude = *height;
                            }
                            _ => {}
                        }
                    } else {
                        return Err(ClientError);
                    }

                    if let Some(speed) = row.get("speed") {
                        match speed {
                            rows::ColumnValue::Int(speed) => {
                                flight.average_speed = *speed;
                            }
                            _ => {}
                        }
                    } else {
                        return Err(ClientError);
                    }

                    if let Some(destination) = row.get("destination") {
                        match destination {
                            rows::ColumnValue::Ascii(destination) => {
                                if let Some(airport) = airports.get(destination) {
                                    flight.destination = airport.clone();
                                } else {
                                    return Err(ClientError);
                                }
                            }
                            _ => {}
                        }
                    } else {
                        return Err(ClientError);
                    }
                }
            }
            _ => {}
        }
        Ok(())
    }

    /* pub fn get_all_new_flights(&mut self, date: NaiveDate, sim_state: SimState) -> Result<Vec<Flight>, ClientError> {
        let from = NaiveDateTime::new(date, NaiveTime::from_hms_opt(0, 0, 0).unwrap());
        let from = from.and_utc().timestamp();

        let to = NaiveDateTime::new(date, NaiveTime::from_hms_opt(23, 59, 59).unwrap());
        let to = to.and_utc().timestamp();

        let mut flights: Vec<Flight> = Vec::new();

        // Iterate through each airport in the HashMap
        for (airport_code, airport) in sim_state.airports {
            let query = format!(
                "SELECT number, status, lat, lon, angle, departure_time, arrival_time, airport, direction FROM flights WHERE airport = '{airport_code}' AND direction = 'departure' AND arrival_time > {from} AND arrival_time < {to}"
            );

            let result = self.cassandra_client.execute(&query, "all")?;

            match result {
                QueryResult::Result(result_::Result::Rows(res)) => {


                    for row in res.rows_content {
                        let mut flight = Flight {
                            flight_number: "XXXX".to_string(),
                            status: FlightStatus::Scheduled,
                            departure_time: NaiveDateTime::default(),
                            arrival_time: NaiveDateTime::default(),
                            origin: airport.clone(),
                            destination: Airport::default(),
                            latitude: 0.0,
                            longitude: 0.0,
                            angle: 0.0,
                            altitude: 0.0,
                            fuel_level: 100.0,
                            total_distance: 0.0,
                            distance_traveled: 0.0,
                            average_speed: 0.0,
                        };

                        if let Some(number) = row.get("number") {
                            match number {
                                rows::ColumnValue::Ascii(number) => {
                                    flight.flight_number = number.to_string();
                                }
                                _ => {}
                            }
                        } else {
                            return Err(ClientError);
                        }

                        if let Some(status) = row.get("status") {
                            match status {
                                rows::ColumnValue::Ascii(status) => {
                                    match FlightStatus::from_str(status) {
                                        Ok(status) => flight.status = status,
                                        Err(_) => return Err(ClientError),
                                    }
                                }
                                _ => {}
                            }
                        } else {
                            return Err(ClientError);
                        }

                        if let Some(departure_time) = row.get("departure_time") {
                            match departure_time {
                                rows::ColumnValue::Timestamp(departure_time) => {
                                    if let Some(datetime) = DateTime::from_timestamp(*departure_time, 0) {
                                        flight.departure_time = datetime.naive_utc()
                                    } else {
                                        return Err(ClientError);
                                    }
                                }
                                _ => {}
                            }
                        } else {
                            return Err(ClientError);
                        }

                        if let Some(arrival_time) = row.get("arrival_time") {
                            match arrival_time {
                                rows::ColumnValue::Timestamp(arrival_time) => {
                                    if let Some(datetime) = DateTime::from_timestamp(*arrival_time, 0) {
                                        flight.arrival_time = datetime.naive_utc()
                                    } else {
                                        return Err(ClientError);
                                    }
                                }
                                _ => {}
                            }
                        } else {
                            return Err(ClientError);
                        }

                        if let Some(lat) = row.get("lat") {
                            match lat {
                                rows::ColumnValue::Double(lat) => {
                                    flight.latitude = *lat;
                                }
                                _ => {}
                            }
                        } else {
                            return Err(ClientError);
                        }

                        if let Some(lon) = row.get("lon") {
                            match lon {
                                rows::ColumnValue::Double(lon) => {
                                    flight.longitude = *lon;
                                }
                                _ => {}
                            }
                        } else {
                            return Err(ClientError);
                        }

                        if let Some(angle) = row.get("angle") {
                            match angle {
                                rows::ColumnValue::Float(angle) => {
                                    flight.angle = *angle;
                                }
                                _ => {}
                            }
                        } else {
                            return Err(ClientError);
                        }

                        flights.push(flight);
                    }
                }
                _ => {}
            }
        }

        Ok(flights)
    } */
}<|MERGE_RESOLUTION|>--- conflicted
+++ resolved
@@ -1,10 +1,6 @@
-<<<<<<< HEAD
-﻿use std::collections::{BTreeMap, HashMap};
+use std::collections::{BTreeMap, HashMap};
 use std::net::Ipv4Addr;
 use chrono::{DateTime, NaiveDateTime, NaiveTime};
-=======
-﻿use chrono::{DateTime, NaiveDate, NaiveDateTime, NaiveTime};
->>>>>>> 0951e538
 use driver::{CassandraClient, ClientError, QueryResult};
 use native_protocol::messages::result::rows::ColumnValue;
 use native_protocol::messages::result::{result_, rows};
@@ -194,36 +190,17 @@
         Ok(())
     }
 
-<<<<<<< HEAD
     pub fn get_all_new_flights(&mut self, date: NaiveDateTime, current_flight_states: &HashMap<String, FlightStatus>, airports: &HashMap<String, Airport>) -> Result<(Vec<Flight>, Vec<(String, FlightStatus)>), ClientError> {
 
         let from = NaiveDateTime::new(date.date(), NaiveTime::from_hms_opt(0, 0, 0).unwrap());
         let from = from.and_utc().timestamp();
     
         let to = NaiveDateTime::new(date.date(), NaiveTime::from_hms_opt(23, 59, 59).unwrap());
-=======
-    pub fn get_all_new_flights(
-        &mut self,
-        date: NaiveDate,
-        sim_state: &mut SimState,
-    ) -> Result<Vec<Flight>, ClientError> {
-        let from = NaiveDateTime::new(date, NaiveTime::from_hms_opt(0, 0, 0).unwrap());
-        let from = from.and_utc().timestamp();
-
-        let to = NaiveDateTime::new(date, NaiveTime::from_hms_opt(23, 59, 59).unwrap());
->>>>>>> 0951e538
         let to = to.and_utc().timestamp();
 
         let mut new_flights: Vec<Flight> = Vec::new();
-<<<<<<< HEAD
         let mut flights_to_update: Vec<(String, FlightStatus)> = Vec::new();
     
-=======
-
-        // Obtener los estados actuales de vuelos
-        let current_flight_states = sim_state.flight_states.read().map_err(|_| ClientError)?;
-
->>>>>>> 0951e538
         // Iterate through each airport in the HashMap
         for (airport_code, airport) in airports {
             let query = format!(
@@ -250,25 +227,10 @@
                                                 Ok(status) => {
                                                     if *existing_state != status {
                                                         // Si tenemos un estado distinto, lo actualizamos.
-<<<<<<< HEAD
                                                         flights_to_update.push((flight_number, status));
                                                         continue;
                                                     }
                                                     else {
-=======
-                                                        if sim_state
-                                                            .update_flight_in_simulation(
-                                                                &flight_number,
-                                                                status,
-                                                            )
-                                                            .is_ok()
-                                                        {
-                                                            continue;
-                                                        } else {
-                                                            return Err(ClientError);
-                                                        }
-                                                    } else {
->>>>>>> 0951e538
                                                         continue;
                                                     }
                                                 }
@@ -282,16 +244,7 @@
                                 }
                             }
                             None => {
-<<<<<<< HEAD
                                 let flight = Client::build_flight_from_row(self, &row, airport, airports)?;
-=======
-                                let flight = Client::build_flight_from_row(
-                                    self,
-                                    &row,
-                                    airport,
-                                    &sim_state.airports,
-                                )?;
->>>>>>> 0951e538
                                 new_flights.push(flight);
                             }
                         }
@@ -300,13 +253,8 @@
                 _ => {}
             }
         }
-<<<<<<< HEAD
     
         Ok((new_flights, flights_to_update))
-=======
-
-        Ok(new_flights)
->>>>>>> 0951e538
     }
 
     fn build_flight_from_row(
@@ -423,18 +371,9 @@
         Ok(flight)
     }
 
-<<<<<<< HEAD
     fn get_additional_flight_info(&mut self, flight: &mut Flight, airports: &HashMap<String, Airport>)-> Result<(), ClientError>{
 
         let number = &flight.flight_number;
-=======
-    pub fn get_additional_flight_info(
-        &mut self,
-        flight: &mut Flight,
-        airports: &HashMap<String, Airport>,
-    ) -> Result<(), ClientError> {
-        let number = flight.clone().flight_number;
->>>>>>> 0951e538
 
         let query = format!(
             "SELECT fuel, height, speed, destination FROM sky.flight_info WHERE number = '{number}'"
@@ -496,6 +435,7 @@
             }
             _ => {}
         }
+        Ok(())
         Ok(())
     }
 
