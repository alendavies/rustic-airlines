--- conflicted
+++ resolved
@@ -83,15 +83,9 @@
         let a = self
             .nodes
             .remove(&hash)
-<<<<<<< HEAD
-            .ok_or(PartitionerError::NodeNotFound)
-      
-        // println!("el anillo es {:?}", self);
-=======
             .ok_or(PartitionerError::NodeNotFound);
         println!("Partitioner: {:?}", self);
         a
->>>>>>> 9d68caea
     }
 
     pub fn node_already_in_partitioner(&mut self, ip: &Ipv4Addr) -> Result<bool, PartitionerError> {
