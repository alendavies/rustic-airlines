use errors::PartitionerError;
use murmur3::murmur3_32;
use std::collections::BTreeMap;
use std::fmt;
use std::io::Cursor;
use std::net::Ipv4Addr;
pub mod errors;

#[derive(Clone)]
pub struct Partitioner {
    nodes: BTreeMap<u64, Ipv4Addr>,
}

impl Default for Partitioner {
    fn default() -> Self {
        Self::new()
    }
}

impl Partitioner {
    /// Creates a new, empty `Partitioner`.
    ///
    /// # Returns
    /// * `Partitioner` - An instance of `Partitioner` with no nodes initially.
    pub fn new() -> Self {
        Partitioner {
            nodes: BTreeMap::new(),
        }
    }

    /// Hashes a value using the `murmur3_32` algorithm and returns the hash as a `u64`.
    ///
    /// # Parameters
    /// - `value`: The value to hash, implemented as a reference to an array of bytes.
    ///
    /// # Returns
    /// * `Result<u64, PartitionerError>` - Returns the hash value as `u64` on success, or `PartitionerError::HashError` on failure.
    fn hash_value<T: AsRef<[u8]>>(value: T) -> Result<u64, PartitionerError> {
        let mut hasher = Cursor::new(value);
        murmur3_32(&mut hasher, 0)
            .map(|hash| hash as u64)
            .map_err(|_| PartitionerError::HashError)
    }

    /// Adds a new node to the partitioner using its IP address.
    ///
    /// # Parameters
    /// - `ip`: The IP address of the node to add.
    ///
    /// # Returns
    /// * `Result<(), PartitionerError>` - Returns `Ok(())` if the node is successfully added, or
    ///   `PartitionerError::NodeAlreadyExists` if the node already exists in the partitioner.
    ///
    /// # Errors
    /// - `PartitionerError::HashError` - If there is an issue hashing the IP address.
    /// - `PartitionerError::NodeAlreadyExists` - If the node's hash already exists in the partitioner.
    pub fn add_node(&mut self, ip: Ipv4Addr) -> Result<(), PartitionerError> {
        let hash = Self::hash_value(ip.to_string())?;
        if self.nodes.contains_key(&hash) {
            return Err(PartitionerError::NodeAlreadyExists);
        }
        self.nodes.insert(hash, ip);
        println!("Partitioner: {:?}", self);
        // println!("el anillo es {:?}", self);
        Ok(())
    }

    /// Removes a node from the partitioner based on its IP address.
    ///
    /// # Parameters
    /// - `ip`: The IP address of the node to remove.
    ///
    /// # Returns
    /// * `Result<Ipv4Addr, PartitionerError>` - Returns the IP address of the removed node,
    ///   or `PartitionerError::NodeNotFound` if the node does not exist.
    ///
    /// # Errors
    /// - `PartitionerError::HashError` - If there is an issue hashing the IP address.
    /// - `PartitionerError::NodeNotFound` - If the node is not found in the partitioner.
    pub fn remove_node(&mut self, ip: Ipv4Addr) -> Result<Ipv4Addr, PartitionerError> {
        // println!("Removing node...");
        let hash = Self::hash_value(ip.to_string())?;

        self.nodes
            .remove(&hash)
<<<<<<< HEAD
            .ok_or(PartitionerError::NodeNotFound);
        println!("Partitioner: {:?}", self);
=======
            .ok_or(PartitionerError::NodeNotFound)
>>>>>>> 8325ab04
        // println!("el anillo es {:?}", self);
    }

    /// Retrieves the IP address of the node responsible for a given value.
    ///
    /// # Parameters
    /// - `value`: The value used to determine the responsible node.
    ///
    /// # Returns
    /// * `Result<Ipv4Addr, PartitionerError>` - Returns the IP address of the node responsible
    ///   for the given value, or `PartitionerError::EmptyPartitioner` if no nodes are present.
    ///
    /// # Errors
    /// - `PartitionerError::HashError` - If there is an issue hashing the value.
    /// - `PartitionerError::EmptyPartitioner` - If the partitioner contains no nodes.
    pub fn get_ip<T: AsRef<[u8]>>(&self, value: T) -> Result<Ipv4Addr, PartitionerError> {
        let hash = Self::hash_value(value)?;
        if self.nodes.is_empty() {
            return Err(PartitionerError::EmptyPartitioner);
        }

        match self.nodes.range(hash..).next() {
            Some((_key, addr)) => Ok(*addr),
            None => self
                .nodes
                .values()
                .next()
                .cloned()
                .ok_or(PartitionerError::EmptyPartitioner),
        }
    }

    /// Returns a list of all nodes' IP addresses within the partitioner.
    ///
    /// # Returns
    /// * `Vec<Ipv4Addr>` - A vector of IP addresses of all nodes.
    pub fn get_nodes(&self) -> Vec<Ipv4Addr> {
        self.nodes.values().cloned().collect()
    }

    /// Checks if a node with the given IP address exists in the partitioner.
    ///
    /// # Parameters
    /// - `ip`: The IP address to check for existence in the partitioner.
    ///
    /// # Returns
    /// * `bool` - Returns `true` if the node exists, `false` otherwise.
    pub fn contains_node(&self, ip: &Ipv4Addr) -> bool {
        let hash = Self::hash_value(ip.to_string()).unwrap_or_default();
        self.nodes.contains_key(&hash)
    }

    /// Retrieves the IP addresses of the next `n` successor nodes in the partitioner,
    /// starting from a given IP address and skipping the starting IP address.
    ///
    /// # Parameters
    /// - `ip`: The starting IP address.
    /// - `n`: The number of successors to retrieve.
    ///
    /// # Returns
    /// * `Result<Vec<Ipv4Addr>, PartitionerError>` - Returns a vector of successor IP addresses.
    ///
    /// # Errors
    /// - `PartitionerError::EmptyPartitioner` - If there are no nodes in the partitioner.
    /// - `PartitionerError::HashError` - If there is an issue hashing the starting IP address.
    pub fn get_n_successors(
        &self,
        ip: Ipv4Addr,
        n: usize,
    ) -> Result<Vec<Ipv4Addr>, PartitionerError> {
        if self.nodes.is_empty() {
            return Err(PartitionerError::EmptyPartitioner);
        }

        let hash = Self::hash_value(ip.to_string())?;
        let mut successors = Vec::new();

        for (_key, addr) in self.nodes.range(hash..) {
            if successors.len() == n {
                break;
            }
            if *addr != ip {
                successors.push(*addr);
            }
        }

        if successors.len() < n {
            for (_key, addr) in self.nodes.iter() {
                if successors.len() == n {
                    break;
                }
                if *addr != ip && !successors.contains(addr) {
                    successors.push(*addr);
                }
            }
        }
        Ok(successors)
    }
}

impl fmt::Debug for Partitioner {
    /// Custom `Debug` implementation to display partitioner's nodes in a `->` format.
    ///
    /// # Examples
    /// * For a partitioner with nodes "192.168.0.1" and "192.168.0.2", the debug output
    ///   will display as `"192.168.0.1 -> 192.168.0.2"`.
    fn fmt(&self, f: &mut fmt::Formatter<'_>) -> fmt::Result {
        let addresses: Vec<String> = self.nodes.values().map(|addr| addr.to_string()).collect();
        if !addresses.is_empty() {
            write!(f, "{}", addresses.join(" -> "))
        } else {
            write!(f, "No nodes available")
        }
    }
}

#[cfg(test)]
mod tests {
    use super::*;
    use std::net::Ipv4Addr;

    #[test]
    fn test_add_and_get_nodes() {
        let mut partitioner = Partitioner::new();
        partitioner.add_node(Ipv4Addr::new(192, 168, 0, 1)).unwrap();
        partitioner.add_node(Ipv4Addr::new(192, 168, 0, 2)).unwrap();

        let nodes = partitioner.get_nodes();
        assert_eq!(nodes.len(), 2);
        assert!(nodes.contains(&Ipv4Addr::new(192, 168, 0, 1)));
        assert!(nodes.contains(&Ipv4Addr::new(192, 168, 0, 2)));
    }

    #[test]
    fn test_get_n_successors_no_duplicates_skip_current() {
        let mut partitioner = Partitioner::new();
        partitioner.add_node(Ipv4Addr::new(192, 168, 0, 1)).unwrap();
        partitioner.add_node(Ipv4Addr::new(192, 168, 0, 2)).unwrap();
        partitioner.add_node(Ipv4Addr::new(192, 168, 0, 3)).unwrap();
        partitioner.add_node(Ipv4Addr::new(192, 168, 0, 4)).unwrap();

        let starting_ip = Ipv4Addr::new(192, 168, 0, 2);
        let successors = partitioner.get_n_successors(starting_ip, 2).unwrap();
        let unique_successors: std::collections::HashSet<_> = successors.iter().collect();

        assert_eq!(
            unique_successors.len(),
            successors.len(),
            "Expected unique successors without duplicates, got {:?}",
            successors
        );
        assert!(
            !successors.contains(&starting_ip),
            "Expected successors to skip the starting node, but it was included"
        );
        assert!(
            successors.len() <= 2,
            "Expected at most 2 successors, but got {:?}",
            successors
        );
    }

    #[test]
    fn test_debug_trait() {
        let mut partitioner = Partitioner::new();
        partitioner.add_node(Ipv4Addr::new(192, 168, 0, 1)).unwrap();
        partitioner.add_node(Ipv4Addr::new(192, 168, 0, 2)).unwrap();

        let debug_string = format!("{:?}", partitioner);
        assert!(
            debug_string.contains("192.168.0.1 -> 192.168.0.2")
                || debug_string.contains("192.168.0.2 -> 192.168.0.1"),
            "Debug output mismatch: got {}",
            debug_string
        );
    }
}<|MERGE_RESOLUTION|>--- conflicted
+++ resolved
@@ -83,12 +83,9 @@
 
         self.nodes
             .remove(&hash)
-<<<<<<< HEAD
             .ok_or(PartitionerError::NodeNotFound);
         println!("Partitioner: {:?}", self);
-=======
-            .ok_or(PartitionerError::NodeNotFound)
->>>>>>> 8325ab04
+      
         // println!("el anillo es {:?}", self);
     }
 
