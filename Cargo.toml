[package]
name = "aerolineas-rusticas"
version = "0.1.0"
edition = "2021"

[dependencies]

[workspace]
<<<<<<< HEAD
members = [ 
    "flight-sim",
    "gossip",
=======
members = [
    "driver",
    "node",
    "partitioner",
    "query-coordinator",
    "testing",
>>>>>>> 3c8a3260
    "native_protocol"
]<|MERGE_RESOLUTION|>--- conflicted
+++ resolved
@@ -6,17 +6,12 @@
 [dependencies]
 
 [workspace]
-<<<<<<< HEAD
-members = [ 
-    "flight-sim",
-    "gossip",
-=======
 members = [
     "driver",
     "node",
     "partitioner",
     "query-coordinator",
     "testing",
->>>>>>> 3c8a3260
-    "native_protocol"
+    "native_protocol",
+	"flight-sim"
 ]