--- conflicted
+++ resolved
@@ -7,14 +7,10 @@
 
 [workspace]
 members = [
-<<<<<<< HEAD
+    "driver",
     "node",
     "partitioner",
     "query-coordinator",
     "testing",
-=======
-    "driver",
-    "gossip",
-    "native_protocol"
->>>>>>> 9d035d69
+    "native-protocol"
 ]