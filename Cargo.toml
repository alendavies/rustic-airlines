[package]
name = "aerolineas-rusticas"
version = "0.1.0"
edition = "2021"

[dependencies]

[workspace]
members = [
    "driver",
    "node",
    "partitioner",
    "query-creator",
<<<<<<< HEAD
    "testing",
    "native_protocol",
    "graphical-interface"
=======
    "native_protocol",
    "node_launcher"
>>>>>>> 28d39b11
]<|MERGE_RESOLUTION|>--- conflicted
+++ resolved
@@ -11,12 +11,7 @@
     "node",
     "partitioner",
     "query-creator",
-<<<<<<< HEAD
-    "testing",
     "native_protocol",
-    "graphical-interface"
-=======
-    "native_protocol",
+    "graphical-interface",
     "node_launcher"
->>>>>>> 28d39b11
 ]