use crate::clauses::types::column::Column;
use crate::clauses::types::datatype::DataType;
use crate::errors::CQLError;
use crate::QueryCreator;
use std::cmp::PartialEq;
use std::collections::HashMap;

#[derive(Debug, Clone)]
pub struct CreateTable {
    name: String,
    keyspace_used_name: String,
    if_not_exists_clause: bool,
    columns: Vec<Column>,
    clustering_columns_in_order: Vec<String>,
}

impl CreateTable {
    // Métodos anteriores...

    // Método para agregar una columna a la tabla
    pub fn add_column(&mut self, column: Column) -> Result<(), CQLError> {
        if self.columns.iter().any(|col| col.name == column.name) {
            return Err(CQLError::InvalidColumn);
        }
        self.columns.push(column);
        Ok(())
    }

    // Método para eliminar una columna de la tabla
    pub fn remove_column(&mut self, column_name: &str) -> Result<(), CQLError> {
        let index = self.columns.iter().position(|col| col.name == column_name);
        if let Some(i) = index {
            let column = &self.columns[i];
            if column.is_partition_key || column.is_clustering_column {
                return Err(CQLError::InvalidColumn);
            }
            self.columns.remove(i);
            Ok(())
        } else {
            Err(CQLError::InvalidColumn)
        }
    }

    // Método para modificar una columna existente
    pub fn modify_column(
        &mut self,
        column_name: &str,
        new_data_type: DataType,
        allows_null: bool,
    ) -> Result<(), CQLError> {
        for col in &mut self.columns {
            if col.name == column_name {
                col.data_type = new_data_type;
                col.allows_null = allows_null;
                return Ok(());
            }
        }
        Err(CQLError::InvalidColumn)
    }

    // Método para renombrar una columna existente
    pub fn rename_column(&mut self, old_name: &str, new_name: &str) -> Result<(), CQLError> {
        if self.columns.iter().any(|col| col.name == new_name) {
            return Err(CQLError::InvalidColumn);
        }
        for col in &mut self.columns {
            if col.name == old_name {
                col.name = new_name.to_string();
                return Ok(());
            }
        }
        Err(CQLError::InvalidColumn)
    }

    pub fn get_name(&self) -> String {
        self.name.clone()
    }

    pub fn get_columns(&self) -> Vec<Column> {
        self.columns.clone()
    }

    pub fn get_if_not_exists_clause(&self) -> bool {
        self.if_not_exists_clause
    }

    pub fn get_used_keyspace(&self) -> String {
        self.keyspace_used_name.clone()
    }
<<<<<<< HEAD
=======

    pub fn get_clustering_column_in_order(&self) -> Vec<String> {
        self.clustering_columns_in_order.clone()
    }
    // Constructor
>>>>>>> 047dfecc
    pub fn new_from_tokens(tokens: Vec<String>) -> Result<Self, CQLError> {
        if tokens.len() < 4 {
            return Err(CQLError::InvalidSyntax);
        }

        let mut index = 0;

        // Asegurarse de que comenzamos con "CREATE" y "TABLE"
        if tokens[index] != "CREATE" || tokens[index + 1] != "TABLE" {
            return Err(CQLError::InvalidSyntax);
        }
        index += 2;

        // Verificar si IF NOT EXISTS está presente
        let mut if_not_exists_clause = false;
        if tokens[index] == "IF" && tokens[index + 1] == "NOT" && tokens[index + 2] == "EXISTS" {
            if_not_exists_clause = true;
            index += 3;
        }

        // Obtener el nombre de la tabla, incluyendo el keyspace si está presente
        let full_table_name = &tokens[index];
        let (keyspace_used_name, table_name) = if full_table_name.contains('.') {
            let parts: Vec<&str> = full_table_name.split('.').collect();
            (parts[0].to_string(), parts[1].to_string())
        } else {
            (String::new(), full_table_name.clone())
        };
        index += 1;

        // Procesar los siguientes tokens para definir columnas y claves primarias
        let mut column_def = &tokens[index][..];
        if column_def.starts_with('(') {
            column_def = &column_def[1..];
        }
        if column_def.ends_with(')') {
            column_def = &column_def[..column_def.len() - 1];
        }

        let column_parts = split_preserving_parentheses(column_def);

        let mut columns = Vec::new();
        let mut partition_key_cols = Vec::new();
        let mut clustering_key_cols = Vec::new();
        let mut clustering_orders = HashMap::new();

        let mut primary_key_def: Option<String> = None;

        // Procesar columnas y primary key
        for part in &column_parts {
            if part.to_uppercase().starts_with("PRIMARY KEY") {
                if primary_key_def.is_some() {
                    return Err(CQLError::InvalidSyntax);
                }
                primary_key_def = Some(part.to_string());
                continue;
            }

            let col_parts: Vec<&str> = part.split_whitespace().collect();

            if col_parts.len() < 2 {
                return Err(CQLError::InvalidSyntax);
            }

            let col_name = col_parts[0];
            let data_type = DataType::from_str(col_parts[1])?;

            // Si es una columna con PRIMARY KEY explícito
            if col_parts
                .get(2)
                .map_or(false, |&s| s.to_uppercase() == "PRIMARY")
            {
                partition_key_cols.push(col_name.to_string());
            }

            columns.push(Column::new(col_name, data_type, false, true));
        }

        // Procesar primary key
        if let Some(pk_def) = primary_key_def {
            let pk_content = pk_def
                .find("PRIMARY KEY")
                .and_then(|index| {
                    let substring = &pk_def[index + "PRIMARY KEY".len()..].trim();
                    substring
                        .strip_prefix("(")
                        .and_then(|s| s.strip_suffix(")").or(Some(s)))
                })
                .ok_or(CQLError::InvalidSyntax)?;

            let pk_parts = split_preserving_parentheses(pk_content);

            if let Some(first_part) = pk_parts.first() {
                if first_part.starts_with('(') {
                    // Clave de partición compuesta
                    let partition_content = first_part
                        .trim_start_matches('(')
                        .trim_end_matches(')')
                        .split(',')
                        .map(|s| s.trim().to_string())
                        .collect::<Vec<String>>();

                    partition_key_cols.extend(partition_content);
                } else {
                    // Clave de partición simple
                    partition_key_cols.push(first_part.to_string());
                }

                // El resto son clustering keys
                clustering_key_cols.extend(pk_parts.iter().skip(1).map(|s| s.trim().to_string()));
            }
        }

        // Procesar WITH CLUSTERING ORDER BY si existe
        index += 1;
        if index + 4 < tokens.len()
            && tokens[index] == "WITH"
            && tokens[index + 1] == "CLUSTERING"
            && tokens[index + 2] == "ORDER"
            && tokens[index + 3] == "BY"
        {
            let clustering_order_def = &tokens[index + 4];
            let order_parts: Vec<&str> = clustering_order_def.split(',').collect();

            for order_part in order_parts {
                let parts: Vec<&str> = order_part.trim().split_whitespace().collect();
                if parts.len() == 2 {
                    let col_name = parts[0].trim().to_string();
                    let order = parts[1].trim().to_uppercase();
                    println!("al deserializar el orden es {:?}", order);
                    if order == "ASC" || order == "DESC" {
                        clustering_orders.insert(col_name, order);
                    }
                }
            }
        }

        // Actualizar las columnas con la información de clustering
        for column in &mut columns {
            if partition_key_cols.contains(&column.name) {
                column.is_partition_key = true;
            } else if clustering_key_cols.contains(&column.name) {
                column.is_clustering_column = true;
                column.clustering_order = clustering_orders
                    .get(&column.name)
                    .map_or(String::from("ASC"), |order| order.to_string());
            }
        }

        Ok(CreateTable {
            name: table_name,
            keyspace_used_name,
            if_not_exists_clause,
            columns,
            clustering_columns_in_order: clustering_key_cols,
        })
    }

    pub fn serialize(&self) -> String {
        let mut columns_str: Vec<String> = Vec::new();
        let mut partition_key_cols: Vec<String> = Vec::new();
        let mut clustering_key_cols: Vec<String> = Vec::new();
        let mut clustering_orders: Vec<String> = Vec::new();

        // Recorre las columnas y arma la cadena de definición de cada una
        for col in &self.columns {
            let mut col_def = format!("{} {}", col.name, col.data_type.to_string());
            if !col.allows_null {
                col_def.push_str(" NOT NULL");
            }

            // Identifica las columnas de la clave primaria y órdenes de clustering
            if col.is_partition_key {
                partition_key_cols.push(col.name.clone());
                // Si hay una sola partition key sin clustering columns, se agrega PRIMARY KEY aquí
                if partition_key_cols.len() == 1 && clustering_key_cols.is_empty() {
                    col_def.push_str(" PRIMARY KEY");
                }
            } else if col.is_clustering_column {
                clustering_key_cols.push(col.name.clone());
                if !col.clustering_order.is_empty() {
                    clustering_orders.push(format!("{} {}", col.name, col.clustering_order));
                }
            }

            columns_str.push(col_def);
        }

        // Construye la definición de la clave primaria si hay clustering columns
        let primary_key = if !partition_key_cols.is_empty() && !clustering_key_cols.is_empty() {
            format!(
                "PRIMARY KEY (({}), {})",
                partition_key_cols.join(", "),
                clustering_key_cols.join(", ")
            )
        } else {
            String::new()
        };

        // Añade la definición de la Primary Key al final de la tabla si aplica
        if !primary_key.is_empty() {
            columns_str.push(primary_key);
        }

        // Construir la declaración base
        let if_not_exists_str = if self.if_not_exists_clause {
            "IF NOT EXISTS "
        } else {
            ""
        };
        let table_name_str = if !self.keyspace_used_name.is_empty() {
            format!("{}.{}", self.keyspace_used_name, self.name)
        } else {
            self.name.clone()
        };

        let mut query = format!(
            "CREATE TABLE {}{} ({})",
            if_not_exists_str,
            table_name_str,
            columns_str.join(", ")
        );

        // Añadir la cláusula WITH CLUSTERING ORDER BY si hay órdenes de clustering
        if !clustering_orders.is_empty() {
            query.push_str(" WITH CLUSTERING ORDER BY (");
            query.push_str(&clustering_orders.join(", "));
            query.push(')');
        }
        query
    }

    // MÃ©todo para deserializar una cadena de texto a una instancia de `CreateTable`
    pub fn deserialize(serialized: &str) -> Result<Self, CQLError> {
        let tokens = QueryCreator::tokens_from_query(serialized);
        Self::new_from_tokens(tokens)
    }
}

fn split_preserving_parentheses(input: &str) -> Vec<String> {
    let mut result = Vec::new();
    let mut current = String::new();
    let mut paren_count = 0;

    for c in input.chars() {
        match c {
            '(' => {
                paren_count += 1;
                current.push(c);
            }
            ')' => {
                paren_count -= 1;
                current.push(c);
                if paren_count == 0 && !current.trim().is_empty() {
                    result.push(current.trim().to_string());
                    current = String::new();
                }
            }
            ',' if paren_count == 0 => {
                if !current.trim().is_empty() {
                    result.push(current.trim().to_string());
                }
                current = String::new();
            }
            _ => current.push(c),
        }
    }

    if !current.trim().is_empty() {
        result.push(current.trim().to_string());
    }

    result
}

impl PartialEq for CreateTable {
    fn eq(&self, other: &Self) -> bool {
        self.name == other.name
    }
}
#[cfg(test)]
mod tests {
    use super::*;

    #[test]
    fn test_create_table_without_if_not_exists_and_keyspace() {
        // Ejemplo: CREATE TABLE airports (iata TEXT, country TEXT, PRIMARY KEY (country, iata))
        let tokens = vec![
            "CREATE".to_string(),
            "TABLE".to_string(),
            "airports".to_string(),
            "iata TEXT, country TEXT, PRIMARY KEY (country, iata)".to_string(),
        ];

        let result = CreateTable::new_from_tokens(tokens);

        assert!(result.is_ok());

        let expected_table = CreateTable {
            name: "airports".to_string(),
            keyspace_used_name: "".to_string(),
            if_not_exists_clause: false,
            columns: vec![
                Column {
                    name: "iata".to_string(),
                    data_type: DataType::String,
                    is_primary_key: false,
                    allows_null: true,
                    is_clustering_column: true,
                    is_partition_key: false,
                    clustering_order: String::from("ASC"),
                },
                Column {
                    name: "country".to_string(),
                    data_type: DataType::String,
                    is_primary_key: false,
                    allows_null: true,
                    is_clustering_column: false,
                    is_partition_key: true,
                    clustering_order: String::new(),
                },
            ],
            clustering_columns_in_order: vec!["iata".to_string()],
        };

        assert_eq!(result.unwrap(), expected_table);
    }

    #[test]
    fn test_create_table_with_if_not_exists_and_keyspace() {
        // Ejemplo: CREATE TABLE IF NOT EXISTS sky.airports (iata TEXT, country TEXT, PRIMARY KEY (country, iata))
        let tokens = vec![
            "CREATE".to_string(),
            "TABLE".to_string(),
            "IF".to_string(),
            "NOT".to_string(),
            "EXISTS".to_string(),
            "sky.airports".to_string(),
            "iata TEXT, country TEXT, PRIMARY KEY (country, iata)".to_string(),
        ];

        let result = CreateTable::new_from_tokens(tokens);

        assert!(result.is_ok());

        let expected_table = CreateTable {
            name: "airports".to_string(),
            keyspace_used_name: "sky".to_string(),
            if_not_exists_clause: true,
            columns: vec![
                Column {
                    name: "iata".to_string(),
                    data_type: DataType::String,
                    is_primary_key: false,
                    allows_null: true,
                    is_clustering_column: true,
                    is_partition_key: false,
                    clustering_order: String::from("ASC"),
                },
                Column {
                    name: "country".to_string(),
                    data_type: DataType::String,
                    is_primary_key: false,
                    allows_null: true,
                    is_clustering_column: false,
                    is_partition_key: true,
                    clustering_order: String::new(),
                },
            ],
            clustering_columns_in_order: vec!["iata".to_string()],
        };

        assert_eq!(result.unwrap(), expected_table);
    }

    #[test]
    fn test_create_table_with_clustering_order() {
        // Example: CREATE TABLE IF NOT EXISTS sky.airports (
        //     iata TEXT,
        //     country TEXT,
        //     name TEXT,
        //     PRIMARY KEY (country, iata, name)
        // ) WITH CLUSTERING ORDER BY (iata ASC, name DESC)
        let tokens = vec![
            "CREATE".to_string(),
            "TABLE".to_string(),
            "IF".to_string(),
            "NOT".to_string(),
            "EXISTS".to_string(),
            "sky.airports".to_string(),
            "iata TEXT, country TEXT, name TEXT, PRIMARY KEY (country, iata, name)".to_string(),
            "WITH".to_string(),
            "CLUSTERING".to_string(),
            "ORDER".to_string(),
            "BY".to_string(),
            "iata ASC, name DESC".to_string(),
        ];

        let result = CreateTable::new_from_tokens(tokens);

        assert!(result.is_ok());

        let expected_table = CreateTable {
            name: "airports".to_string(),
            keyspace_used_name: "sky".to_string(),
            if_not_exists_clause: true,
            columns: vec![
                Column {
                    name: "country".to_string(),
                    data_type: DataType::String,
                    is_primary_key: false,
                    allows_null: true,
                    is_clustering_column: false,
                    is_partition_key: true,
                    clustering_order: String::new(),
                },
                Column {
                    name: "iata".to_string(),
                    data_type: DataType::String,
                    is_primary_key: false,
                    allows_null: true,
                    is_clustering_column: true,
                    is_partition_key: false,
                    clustering_order: "ASC".to_string(),
                },
                Column {
                    name: "name".to_string(),
                    data_type: DataType::String,
                    is_primary_key: false,
                    allows_null: true,
                    is_clustering_column: true,
                    is_partition_key: false,
                    clustering_order: "DESC".to_string(),
                },
            ],
            clustering_columns_in_order: vec!["iata".to_string(), "name".to_string()],
        };

        assert_eq!(result.unwrap(), expected_table);
    }

    #[test]
    fn test_clustering_columns_in_order() {
        // Verificar que clustering_columns_in_order se inicializa correctamente
        let tokens = vec![
            "CREATE".to_string(),
            "TABLE".to_string(),
            "airports".to_string(),
            "iata TEXT, country TEXT, name TEXT, PRIMARY KEY (country, iata, name)".to_string(),
        ];

        let result = CreateTable::new_from_tokens(tokens);

        assert!(result.is_ok());
        let table = result.unwrap();

        assert_eq!(
            table.clustering_columns_in_order,
            vec!["iata".to_string(), "name".to_string()]
        );
    }
}<|MERGE_RESOLUTION|>--- conflicted
+++ resolved
@@ -87,14 +87,11 @@
     pub fn get_used_keyspace(&self) -> String {
         self.keyspace_used_name.clone()
     }
-<<<<<<< HEAD
-=======
 
     pub fn get_clustering_column_in_order(&self) -> Vec<String> {
         self.clustering_columns_in_order.clone()
     }
     // Constructor
->>>>>>> 047dfecc
     pub fn new_from_tokens(tokens: Vec<String>) -> Result<Self, CQLError> {
         if tokens.len() < 4 {
             return Err(CQLError::InvalidSyntax);
