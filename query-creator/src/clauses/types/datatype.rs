use uuid::Uuid;

use crate::{errors::CQLError, operator::Operator};

#[derive(Debug, Clone, PartialEq, Eq, Hash)]
pub enum DataType {
    Int,
    String,
    Boolean,
    Float,
    Double,
    Timestamp,
    Uuid,
    // Blob,
}

impl DataType {
    /// Devuelve el nombre del tipo de datos como una cadena CQL
    pub fn to_string(&self) -> &str {
        match self {
            DataType::Int => "INT",
            DataType::String => "TEXT",
            DataType::Boolean => "BOOLEAN",
            DataType::Float => "FLOAT",
            DataType::Double => "DOUBLE",
            DataType::Timestamp => "TIMESTAMP",
            DataType::Uuid => "UUID",
            // DataType::Blob => "BLOB",
        }
    }

    pub fn compare(&self, x: &String, y: &String, operator: &Operator) -> Result<bool, CQLError> {
        match self {
            DataType::Int => {
                let x = x.parse::<i32>().map_err(|_| CQLError::InvalidCondition)?;
                let y = y.parse::<i32>().map_err(|_| CQLError::InvalidCondition)?;
                match operator {
                    Operator::Equal => Ok(x == y),
                    Operator::Greater => Ok(x > y),
                    Operator::Lesser => Ok(x < y),
                }
            }
            DataType::String => {
                let x = x
                    .parse::<String>()
                    .map_err(|_| CQLError::InvalidCondition)?;
                let y = y
                    .parse::<String>()
                    .map_err(|_| CQLError::InvalidCondition)?;
                match operator {
                    Operator::Equal => Ok(x == y),
                    Operator::Greater => Ok(x > y),
                    Operator::Lesser => Ok(x < y),
                }
            }
            DataType::Boolean => {
                let x = x.parse::<bool>().map_err(|_| CQLError::InvalidCondition)?;
                let y = y.parse::<bool>().map_err(|_| CQLError::InvalidCondition)?;
                match operator {
                    Operator::Equal => Ok(x == y),
                    Operator::Greater => Ok(x > y),
                    Operator::Lesser => Ok(x < y),
                }
            }
            DataType::Float => {
                let x = x.parse::<f32>().map_err(|_| CQLError::InvalidCondition)?;
                let y = y.parse::<f32>().map_err(|_| CQLError::InvalidCondition)?;
                match operator {
                    Operator::Equal => Ok(x == y),
                    Operator::Greater => Ok(x > y),
                    Operator::Lesser => Ok(x < y),
                }
            }
            DataType::Double => {
                let x = x.parse::<f64>().map_err(|_| CQLError::InvalidCondition)?;
                let y = y.parse::<f64>().map_err(|_| CQLError::InvalidCondition)?;
                match operator {
                    Operator::Equal => Ok(x == y),
                    Operator::Greater => Ok(x > y),
                    Operator::Lesser => Ok(x < y),
                }
            }
            DataType::Timestamp => {
                let x = x.parse::<i64>().map_err(|_| CQLError::InvalidCondition)?;
                let y = y.parse::<i64>().map_err(|_| CQLError::InvalidCondition)?;

                let res = match operator {
                    Operator::Equal => Ok(x == y),
                    Operator::Greater => Ok(x > y),
                    Operator::Lesser => Ok(x < y),
                };

                res
            }
            DataType::Uuid => {
                let x = x
                    .parse::<uuid::Uuid>()
                    .map_err(|_| CQLError::InvalidCondition)?;
                let y = y
                    .parse::<uuid::Uuid>()
                    .map_err(|_| CQLError::InvalidCondition)?;
                match operator {
                    Operator::Equal => Ok(x == y),
                    Operator::Greater => Ok(x > y),
                    Operator::Lesser => Ok(x < y),
                }
            }
        }
    }

    /// Verifica si el valor dado es válido para el tipo de datos especificado
    pub fn is_valid_value(&self, value: &str) -> bool {
        match self {
            DataType::Int => value.parse::<i32>().is_ok(), // Verifica si es un entero válido
            DataType::String => true,                      // Cualquier cadena es válida para TEXT
            DataType::Boolean => {
                value.eq_ignore_ascii_case("true") || value.eq_ignore_ascii_case("false")
            }
            DataType::Float => value.parse::<f32>().is_ok(), // Verifica si es un float válido
            DataType::Double => value.parse::<f64>().is_ok(), // Verifica si es un double válido
            DataType::Timestamp => self.is_valid_timestamp(value), // Verifica si es un timestamp válido
<<<<<<< HEAD
            DataType::Uuid => uuid::Uuid::parse_str(value).is_ok(), // Verifica si es un UUID válido
=======
            DataType::Uuid => value.parse::<Uuid>().is_ok(),       // Verifica si es un UUID válido
>>>>>>> ae037186
                                                                    // DataType::Blob => self.is_valid_blob(value), // Verifica si es un BLOB válido (hexadecimal)
        }
    }

    /// Crea un DataType a partir de una cadena
    pub fn from_str(value: &str) -> Result<Self, CQLError> {
        match value.to_uppercase().as_str() {
            "INT" => Ok(DataType::Int),
            "TEXT" => Ok(DataType::String),
            "STRING" => Ok(DataType::String),
            "BOOLEAN" => Ok(DataType::Boolean),
            "FLOAT" => Ok(DataType::Float),
            "DOUBLE" => Ok(DataType::Double),
            "TIMESTAMP" => Ok(DataType::Timestamp),
            "UUID" => Ok(DataType::Uuid),
            // "BLOB" => Ok(DataType::Blob),
            _ => Err(CQLError::InvalidSyntax),
        }
    }

    /// Verifica si una cadena es un timestamp válido en formato CQL
    fn is_valid_timestamp(&self, value: &str) -> bool {
        chrono::DateTime::parse_from_rfc3339(value).is_ok() || value.parse::<i64>().is_ok()
        // Cassandra también permite timestamps en milisegundos
    }

    // /// Verifica si una cadena es un BLOB válido (hexadecimal)
    // fn is_valid_blob(&self, value: &str) -> bool {
    //     hex::decode(value).is_ok()
    // }
}<|MERGE_RESOLUTION|>--- conflicted
+++ resolved
@@ -119,11 +119,8 @@
             DataType::Float => value.parse::<f32>().is_ok(), // Verifica si es un float válido
             DataType::Double => value.parse::<f64>().is_ok(), // Verifica si es un double válido
             DataType::Timestamp => self.is_valid_timestamp(value), // Verifica si es un timestamp válido
-<<<<<<< HEAD
-            DataType::Uuid => uuid::Uuid::parse_str(value).is_ok(), // Verifica si es un UUID válido
-=======
             DataType::Uuid => value.parse::<Uuid>().is_ok(),       // Verifica si es un UUID válido
->>>>>>> ae037186
+
                                                                     // DataType::Blob => self.is_valid_blob(value), // Verifica si es un BLOB válido (hexadecimal)
         }
     }
