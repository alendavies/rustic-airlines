--- conflicted
+++ resolved
@@ -512,11 +512,8 @@
     ) -> usize {
         while index < string.len() {
             let char = string.chars().nth(index).unwrap_or('0');
-<<<<<<< HEAD
-            if char.is_alphabetic() || char == '_' || char == '.' {
-=======
+
             if char.is_alphabetic() || char == '_' || char == '@' || char == '.' {
->>>>>>> ae037186
                 current.push(char);
                 index += 1;
             } else {
