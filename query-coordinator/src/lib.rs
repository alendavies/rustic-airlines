--- conflicted
+++ resolved
@@ -543,9 +543,7 @@
         current.clear();
         index
     }
-<<<<<<< HEAD
-}
-
+}
 #[cfg(test)]
 mod tests {
     use super::*;
@@ -669,6 +667,4 @@
             ));
         }
     }
-=======
->>>>>>> 10a3ae73
-}+}
