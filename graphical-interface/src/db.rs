use std::{env, fs::File, net::Ipv4Addr, path::Path, str::FromStr};

use chrono::{NaiveDate, NaiveDateTime, NaiveTime};
use csv::ReaderBuilder;
use driver::{self, CassandraClient, QueryResult};
use native_protocol::messages::result::{result, rows};
use serde::Deserialize;
use walkers::Position;

#[derive(Debug, Clone)]
pub struct DBError;

const IP: &str = "127.0.0.1";

pub trait Provider {
    fn get_airports_by_country(country: &str) -> Result<Vec<Airport>, DBError>;

    fn get_departure_flights(airport: &str, date: NaiveDate) -> Result<Vec<Flight>, DBError>;

    fn get_arrival_flights(airport: &str, date: NaiveDate) -> Result<Vec<Flight>, DBError>;

    fn get_flight_info(number: &str) -> Result<FlightInfo, DBError>;

    fn get_flights() -> Result<Vec<Flight>, DBError>;

    fn get_airports() -> Result<Vec<Airport>, DBError>;
}

#[derive(Debug, Deserialize)]
// TODO: airport types
// TODO: airport countries
struct CsvAirport {
    name: String,
    iata_code: String,
    latitude_deg: f64,
    longitude_deg: f64,
    iso_country: String
}

pub struct MockProvider;

impl Provider for MockProvider {
    fn get_airports_by_country(country: &str) -> Result<Vec<Airport>, DBError> {
        todo!()
    }

    fn get_departure_flights(airport: &str, date: NaiveDate) -> Result<Vec<Flight>, DBError> {
        let flights = vec![
            Flight::new(Position::from_lat_lon(-30., -60.), 0.),
            Flight::new(Position::from_lat_lon(-45., -65.), 90.),
            Flight::new(Position::from_lat_lon(-40., -70.), 270.),
            Flight::new(Position::from_lat_lon(-35., -65.), 45.),
            Flight::new(Position::from_lat_lon(-25., -55.), 290.),
            Flight::new(Position::from_lat_lon(-30., -75.), 340.),
        ];

        Ok(flights)
    }

    fn get_arrival_flights(airport: &str, date: NaiveDate) -> Result<Vec<Flight>, DBError> {
        let flights = vec![
            Flight::new(Position::from_lat_lon(-30., -60.), 0.),
            Flight::new(Position::from_lat_lon(-45., -65.), 90.),
            Flight::new(Position::from_lat_lon(-40., -70.), 270.),
            Flight::new(Position::from_lat_lon(-35., -65.), 45.),
            Flight::new(Position::from_lat_lon(-25., -55.), 290.),
            Flight::new(Position::from_lat_lon(-30., -75.), 340.),
        ];

        Ok(flights)
    }

    fn get_flight_info(number: &str) -> Result<FlightInfo, DBError> {
        todo!()
    }

    fn get_flights() -> Result<Vec<Flight>, DBError> {
        let flights = vec![
            Flight::new(Position::from_lat_lon(-30., -60.), 0.),
            Flight::new(Position::from_lat_lon(-45., -65.), 90.),
            Flight::new(Position::from_lat_lon(-40., -70.), 270.),
            Flight::new(Position::from_lat_lon(-35., -65.), 45.),
            Flight::new(Position::from_lat_lon(-25., -55.), 290.),
            Flight::new(Position::from_lat_lon(-30., -75.), 340.),
        ];

        Ok(flights)
    }

    fn get_airports() -> Result<Vec<Airport>, DBError> {
<<<<<<< HEAD
        let current_dir = env::current_dir().unwrap();
        let path = current_dir.join("airports_ar.csv");
=======
        let path = Path::new("airports_ar.csv");
>>>>>>> de88ad87
        let file = File::open(path).unwrap();

        let mut rdr = ReaderBuilder::new().has_headers(true).from_reader(file);

        let mut raw_airports = Vec::new();

        for result in rdr.deserialize() {
            let airport: CsvAirport = result.unwrap();
            raw_airports.push(airport);
        }

        let airports: Vec<_> = raw_airports
            .iter()
            .map(|raw| {
                let pos = Position::from_lat_lon(raw.latitude_deg, raw.longitude_deg);

                Airport::new(raw.name.clone(), raw.iata_code.clone(), pos, raw.iso_country.clone())
            })
            .collect();

        Ok(airports)
    }
}

// pub struct Db;

// impl Db {
//     pub fn new() -> Self {
//         let mut driver = CassandraClient::connect(Ipv4Addr::from_str(IP).unwrap()).unwrap();

//         driver.startup().unwrap();

//         Self
//     }
// }

// impl Provider for Db {
//     /// Get the airports from a country from the database to show them in the graphical interface.
//     fn get_airports_by_country(country: &str) -> std::result::Result<Vec<Airport>, DBError> {
//         let query = format!("SELECT iata, name, lat, lon FROM airports WHERE country = {country}");

//         let mut driver = CassandraClient::connect(Ipv4Addr::from_str(IP).unwrap()).unwrap();

//         let result = driver.execute(query.as_str(), "all").map_err(|_| DBError)?;

//         let mut airports: Vec<Airport> = Vec::new();
//         match result {
//             QueryResult::Result(result::Result::Rows(res)) => {
//                 for row in res.rows_content {
//                     let mut airport = Airport {
//                         name: String::new(),
//                         iata: String::new(),
//                         position: Position::from_lat_lon(0.0, 0.0),
//                     };

//                     if let Some(iata) = row.get("iata") {
//                         match iata {
//                             rows::ColumnValue::Ascii(iata) => {
//                                 airport.iata = iata.to_string();
//                             }
//                             _ => {}
//                         }
//                     } else {
//                         return Err(DBError);
//                     }

//                     if let Some(name) = row.get("name") {
//                         match name {
//                             rows::ColumnValue::Ascii(name) => {
//                                 airport.name = name.to_string();
//                             }
//                             _ => {}
//                         }
//                     } else {
//                         return Err(DBError);
//                     }

//                     if let (Some(lat), Some(lon)) = (row.get("lat"), row.get("lon")) {
//                         match (lat, lon) {
//                             (
//                                 rows::ColumnValue::Double(latitud),
//                                 rows::ColumnValue::Double(longitud),
//                             ) => {
//                                 airport.position = Position::from_lat_lon(*latitud, *longitud);
//                             }
//                             _ => {}
//                         }
//                     } else {
//                         return Err(DBError);
//                     }

//                     airports.push(airport);
//                 }
//             }
//             _ => {}
//         }

//         Ok(airports)
//     }

//     fn get_departure_flights(
//         airport: &str,
//         date: NaiveDate,
//     ) -> std::result::Result<Vec<Flight>, DBError> {
//         let from = NaiveDateTime::new(date, NaiveTime::from_hms_opt(0, 0, 0).unwrap());
//         let from = from.and_utc().timestamp();

//         let to = NaiveDateTime::new(date, NaiveTime::from_hms_opt(23, 59, 59).unwrap());
//         let to = to.and_utc().timestamp();

//         let query = format!(
//             "SELECT number, status, departure_time, arrival_time, airport, direction FROM flights WHERE airport = '{airport}' AND direction = 'departure' AND departure_time > {from}"
//         );

//         let mut driver = CassandraClient::connect(Ipv4Addr::from_str(IP).unwrap()).unwrap();

//         let result = driver.execute(query.as_str(), "all").map_err(|_| DBError)?;

//         let mut flights: Vec<Flight> = Vec::new();

//         match result {
//             QueryResult::Result(result::Result::Rows(res)) => {
//                 for row in res.rows_content {
//                     let mut flight = Flight {
//                         number: String::new(),
//                         status: String::new(),
//                         departure_time: 0,
//                         arrival_time: 0,
//                         airport: String::new(),
//                         direction: String::new(),
//                     };

//                     if let Some(number) = row.get("number") {
//                         match number {
//                             rows::ColumnValue::Ascii(number) => {
//                                 flight.number = number.to_string();
//                             }
//                             _ => {}
//                         }
//                     } else {
//                         return Err(DBError);
//                     }

//                     if let Some(status) = row.get("status") {
//                         match status {
//                             rows::ColumnValue::Ascii(status) => {
//                                 flight.status = status.to_string();
//                             }
//                             _ => {}
//                         }
//                     } else {
//                         return Err(DBError);
//                     }

//                     if let Some(departure_time) = row.get("departure_time") {
//                         match departure_time {
//                             rows::ColumnValue::Timestamp(departure_time) => {
//                                 flight.departure_time = *departure_time;
//                             }
//                             _ => {}
//                         }
//                     } else {
//                         return Err(DBError);
//                     }

//                     if let Some(arrival_time) = row.get("arrival_time") {
//                         match arrival_time {
//                             rows::ColumnValue::Timestamp(arrival_time) => {
//                                 flight.arrival_time = *arrival_time;
//                             }
//                             _ => {}
//                         }
//                     } else {
//                         return Err(DBError);
//                     }

//                     if let Some(airport) = row.get("airport") {
//                         match airport {
//                             rows::ColumnValue::Ascii(airport) => {
//                                 flight.airport = airport.to_string();
//                             }
//                             _ => {}
//                         }
//                     } else {
//                         return Err(DBError);
//                     }

//                     if let Some(direction) = row.get("direction") {
//                         match direction {
//                             rows::ColumnValue::Ascii(direction) => {
//                                 flight.direction = direction.to_string();
//                             }
//                             _ => {}
//                         }
//                     } else {
//                         return Err(DBError);
//                     }

//                     flights.push(flight);
//                 }
//             }
//             _ => {}
//         }

//         Ok(flights)
//     }

//     fn get_arrival_flights(
//         airport: &str,
//         date: NaiveDate,
//     ) -> std::result::Result<Vec<Flight>, DBError> {
//         let from = NaiveDateTime::new(date, NaiveTime::from_hms_opt(0, 0, 0).unwrap());
//         let from = from.and_utc().timestamp();

//         let to = NaiveDateTime::new(date, NaiveTime::from_hms_opt(23, 59, 59).unwrap());
//         let to = to.and_utc().timestamp();

//         let query = format!(
//             "SELECT number, status, departure_time, arrival_time, airport, direction FROM flights WHERE airport = {airport} AND direction = 'arrival' AND arrival_time > {from} AND arrival_time < {to}"
//         );

//         let mut driver = CassandraClient::connect(Ipv4Addr::from_str(IP).unwrap()).unwrap();

//         let result = driver.execute(query.as_str(), "all").map_err(|_| DBError)?;

//         let mut flights: Vec<Flight> = Vec::new();

//         match result {
//             QueryResult::Result(result::Result::Rows(res)) => {
//                 for row in res.rows_content {
//                     let mut flight = Flight {
//                         number: String::new(),
//                         status: String::new(),
//                         departure_time: 0,
//                         arrival_time: 0,
//                         airport: String::new(),
//                         direction: String::new(),
//                     };

//                     if let Some(number) = row.get("number") {
//                         match number {
//                             rows::ColumnValue::Ascii(number) => {
//                                 flight.number = number.to_string();
//                             }
//                             _ => {}
//                         }
//                     } else {
//                         return Err(DBError);
//                     }

//                     if let Some(status) = row.get("status") {
//                         match status {
//                             rows::ColumnValue::Ascii(status) => {
//                                 flight.status = status.to_string();
//                             }
//                             _ => {}
//                         }
//                     } else {
//                         return Err(DBError);
//                     }

//                     if let Some(departure_time) = row.get("departure_time") {
//                         match departure_time {
//                             rows::ColumnValue::Timestamp(departure_time) => {
//                                 flight.departure_time = *departure_time;
//                             }
//                             _ => {}
//                         }
//                     } else {
//                         return Err(DBError);
//                     }

//                     if let Some(arrival_time) = row.get("arrival_time") {
//                         match arrival_time {
//                             rows::ColumnValue::Timestamp(arrival_time) => {
//                                 flight.arrival_time = *arrival_time;
//                             }
//                             _ => {}
//                         }
//                     } else {
//                         return Err(DBError);
//                     }

//                     if let Some(airport) = row.get("airport") {
//                         match airport {
//                             rows::ColumnValue::Ascii(airport) => {
//                                 flight.airport = airport.to_string();
//                             }
//                             _ => {}
//                         }
//                     } else {
//                         return Err(DBError);
//                     }

//                     if let Some(direction) = row.get("direction") {
//                         match direction {
//                             rows::ColumnValue::Ascii(direction) => {
//                                 flight.direction = direction.to_string();
//                             }
//                             _ => {}
//                         }
//                     } else {
//                         return Err(DBError);
//                     }

//                     flights.push(flight);
//                 }
//             }
//             _ => {}
//         }

//         Ok(flights)
//     }

//     fn get_flight_info(number: &str) -> std::result::Result<FlightInfo, DBError> {
//         let query = format!(
//         "SELECT number, lat, lon, fuel, height, speed FROM flight_info WHERE number = '{number}'"
//     );

//         let mut driver = CassandraClient::connect(Ipv4Addr::from_str(IP).unwrap()).unwrap();

//         let result = driver.execute(query.as_str(), "all").map_err(|_| DBError)?;

//         let mut flight_info = FlightInfo {
//             number: String::new(),
//             lat: 0.0,
//             lon: 0.0,
//             fuel: 0.0,
//             height: 0,
//             speed: 0,
//         };

//         match result {
//             QueryResult::Result(result::Result::Rows(res)) => {
//                 for row in res.rows_content {
//                     if let Some(number) = row.get("number") {
//                         match number {
//                             rows::ColumnValue::Ascii(number) => {
//                                 flight_info.number = number.to_string();
//                             }
//                             _ => {}
//                         }
//                     } else {
//                         return Err(DBError);
//                     }
//                     if let (Some(lat), Some(lon)) = (row.get("lat"), row.get("lon")) {
//                         match (lat, lon) {
//                             (
//                                 rows::ColumnValue::Double(latitud),
//                                 rows::ColumnValue::Double(longitud),
//                             ) => {
//                                 flight_info.lat = *latitud;
//                                 flight_info.lon = *longitud;
//                             }
//                             _ => {}
//                         }
//                     } else {
//                         return Err(DBError);
//                     }

//                     if let Some(fuel) = row.get("fuel") {
//                         match fuel {
//                             rows::ColumnValue::Double(fuel) => {
//                                 flight_info.fuel = *fuel;
//                             }
//                             _ => {}
//                         }
//                     } else {
//                         return Err(DBError);
//                     }

//                     if let Some(height) = row.get("height") {
//                         match height {
//                             rows::ColumnValue::Int(height) => {
//                                 flight_info.height = *height;
//                             }
//                             _ => {}
//                         }
//                     } else {
//                         return Err(DBError);
//                     }

//                     if let Some(speed) = row.get("speed") {
//                         match speed {
//                             rows::ColumnValue::Int(speed) => {
//                                 flight_info.speed = *speed;
//                             }
//                             _ => {}
//                         }
//                     } else {
//                         return Err(DBError);
//                     }
//                 }
//             }
//             _ => {}
//         }

//         Ok(flight_info)
//     }

//     fn get_flights() -> Result<Vec<Flight>, DBError> {
//         todo!()
//     }

//     fn get_airports() -> Result<Vec<Airport>, DBError> {
//         todo!()
//     }
// }

#[derive(Debug, Clone, PartialEq)]
pub struct Airport {
    pub name: String,
    pub iata: String,
    pub position: Position,
    pub country: String
}

impl Airport {
    pub fn new(name: String, iata: String, position: Position, country: String) -> Self {
        Self {
            name,
            iata,
            position,
            country
        }
    }
}

#[derive(Debug, Clone, PartialEq)]
pub struct Flight {
    pub number: String,
    pub status: String,
    pub departure_time: i64,
    pub arrival_time: i64,
    pub origin_airport: String,
    pub destination_airport: String,
    pub position: Position,
    /// Angle in degrees, where 0° is East, 90° is North, etc.
    pub heading: f32,
    pub fuel: f64,
    pub height: f64,
    pub speed: i32,
    // TODO: add heading vector
}

impl Flight {
    pub fn new(position: Position, heading: f32) -> Self {
        Self {
            arrival_time: 1731486006,
            departure_time: 1731473166,
            destination_airport: String::from("EZE"),
            fuel: Default::default(),
            height: 9550.0,
            number: String::from("AR1234"),
            origin_airport: String::from("AEZ"),
            position,
            heading,
            status: String::from("Departing"),
            speed: 880,
        }
    }
}

#[derive(Debug, Clone)]
pub struct FlightInfo {
    pub number: String,
    pub lat: f64,
    pub lon: f64,
    pub fuel: f64,
    pub height: i32,
    pub speed: i32,
}<|MERGE_RESOLUTION|>--- conflicted
+++ resolved
@@ -87,13 +87,8 @@
         Ok(flights)
     }
 
-    fn get_airports() -> Result<Vec<Airport>, DBError> {
-<<<<<<< HEAD
-        let current_dir = env::current_dir().unwrap();
-        let path = current_dir.join("airports_ar.csv");
-=======
+    fn get_airports() -> Result<Vec<Airport>, DBError> {      
         let path = Path::new("airports_ar.csv");
->>>>>>> de88ad87
         let file = File::open(path).unwrap();
 
         let mut rdr = ReaderBuilder::new().has_headers(true).from_reader(file);
