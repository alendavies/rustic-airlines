use std::{net::Ipv4Addr, str::FromStr};

use chrono::{NaiveDate, NaiveDateTime, NaiveTime};
use driver::{self, CassandraClient, QueryResult};
use native_protocol::messages::result::{result_, rows};
use walkers::Position;

use crate::types::{Airport, Flight, FlightInfo, FlightStatus};

#[derive(Debug, Clone)]
pub struct DBError;

const IP: &str = "127.0.0.1";

pub trait Provider {
    fn get_airports_by_country(&mut self, country: &str) -> Result<Vec<Airport>, DBError>;

    fn get_departure_flights(&mut self, airport: &str, date: NaiveDate) -> Result<Vec<Flight>, DBError>;

    fn get_arrival_flights(&mut self, airport: &str, date: NaiveDate) -> Result<Vec<Flight>, DBError>;

    fn get_flight_info(&mut self, number: &str) -> Result<FlightInfo, DBError>;

    fn get_flights_by_airport(&mut self, airport: &str) -> Result<Vec<Flight>, DBError>;

    fn get_airports(&mut self) -> Result<Vec<Airport>, DBError>;

    fn add_flight(&mut self, flight: Flight) -> Result<(), DBError>;

    fn update_state(&mut self, flight: Flight, direction: &str) -> Result<(), DBError>;
}

/* #[derive(Debug, Deserialize)]
// TODO: airport types
// TODO: airport countries
struct CsvAirport {
    name: String,
    iata_code: String,
    latitude_deg: f64,
    longitude_deg: f64,
    iso_country: String,
}

pub struct MockProvider;

impl Provider for MockProvider {
    fn get_airports_by_country(country: &str) -> Result<Vec<Airport>, DBError> {
        todo!()
    }

    fn get_departure_flights(airport: &str, date: NaiveDate) -> Result<Vec<Flight>, DBError> {
        let flights = vec![
            Flight::new(Position::from_lat_lon(-30., -60.), 0.),
            Flight::new(Position::from_lat_lon(-45., -65.), 90.),
            Flight::new(Position::from_lat_lon(-40., -70.), 270.),
            Flight::new(Position::from_lat_lon(-35., -65.), 45.),
            Flight::new(Position::from_lat_lon(-25., -55.), 290.),
            Flight::new(Position::from_lat_lon(-30., -75.), 340.),
        ];

        Ok(flights)
    }

    fn get_arrival_flights(airport: &str, date: NaiveDate) -> Result<Vec<Flight>, DBError> {
        let flights = vec![
            Flight::new(Position::from_lat_lon(-30., -60.), 0.),
            Flight::new(Position::from_lat_lon(-45., -65.), 90.),
            Flight::new(Position::from_lat_lon(-40., -70.), 270.),
            Flight::new(Position::from_lat_lon(-35., -65.), 45.),
            Flight::new(Position::from_lat_lon(-25., -55.), 290.),
            Flight::new(Position::from_lat_lon(-30., -75.), 340.),
        ];

        Ok(flights)
    }

    fn get_flight_info(number: &str) -> Result<FlightInfo, DBError> {
        todo!()
    }

    fn get_flights() -> Result<Vec<Flight>, DBError> {
        let flights = vec![
            Flight::new(Position::from_lat_lon(-30., -60.), 0.),
            Flight::new(Position::from_lat_lon(-45., -65.), 90.),
            Flight::new(Position::from_lat_lon(-40., -70.), 270.),
            Flight::new(Position::from_lat_lon(-35., -65.), 45.),
            Flight::new(Position::from_lat_lon(-25., -55.), 290.),
            Flight::new(Position::from_lat_lon(-30., -75.), 340.),
        ];

        Ok(flights)
    }

    fn get_airports() -> Result<Vec<Airport>, DBError> {
        let project_dir = env::var("CARGO_MANIFEST_DIR").unwrap_or_else(|_| ".".to_string());
        let path = Path::new(&project_dir).join("airports_ar.csv");
        println!("{:?}", path);
        let file = File::open(path).unwrap();

        let mut rdr = ReaderBuilder::new().has_headers(true).from_reader(file);

        let mut raw_airports = Vec::new();

        for result in rdr.deserialize() {
            let airport: CsvAirport = result.unwrap();
            raw_airports.push(airport);
        }

        let airports: Vec<_> = raw_airports
            .iter()
            .map(|raw| {
                let pos = Position::from_lat_lon(raw.latitude_deg, raw.longitude_deg);

                Airport::new(
                    raw.name.clone(),
                    raw.iata_code.clone(),
                    pos,
                    raw.iso_country.clone(),
                )
            })
            .collect();

        Ok(airports)
    }
} */

pub struct Db {
    driver: CassandraClient
}

impl Default for Db {
    fn default() -> Self {
        Self::new()
    }
}

impl Db {
    pub fn new() -> Self {
        let mut driver = CassandraClient::connect(Ipv4Addr::from_str(IP).unwrap()).unwrap();
        driver.startup().unwrap();
        Self {
            driver: driver,
        }
    }

    fn execute_query(&mut self, query: &str, consistency: &str) -> Result<QueryResult, DBError> {
        self.driver.execute(query, consistency).map_err(|_| DBError)
    }
}

impl Provider for Db {
    /// Get the airports from a country from the database to show them in the graphical interface.
<<<<<<< HEAD
    fn get_airports_by_country(country: &str) -> std::result::Result<Vec<Airport>, DBError> {
        let mut driver = CassandraClient::connect(Ipv4Addr::from_str(IP).unwrap()).unwrap();
        driver.startup().unwrap();
=======
    fn get_airports_by_country(&mut self, country: &str) -> std::result::Result<Vec<Airport>, DBError> {
>>>>>>> ca5939a3

        let query = "SELECT * FROM sky.airports WHERE country = 'ARG'".to_string();

        let result = self.execute_query(query.as_str(), "all").map_err(|_| DBError)?;

        let mut airports: Vec<Airport> = Vec::new();
        if let QueryResult::Result(result_::Result::Rows(res)) = result {
            for row in res.rows_content {
                let mut airport = Airport {
                    name: String::new(),
                    iata: String::new(),
                    position: Position::from_lat_lon(0.0, 0.0),
                    country: String::from(country),
                };

                if let Some(iata) = row.get("iata") {
                    if let rows::ColumnValue::Ascii(iata) = iata {
                        airport.iata = iata.to_string();
                    }
                } else {
                    return Err(DBError);
                }

                if let Some(name) = row.get("name") {
                    if let rows::ColumnValue::Ascii(name) = name {
                        airport.name = name.to_string();
                    }
                } else {
                    return Err(DBError);
                }

                if let (Some(lat), Some(lon)) = (row.get("lat"), row.get("lon")) {
                    if let (
                        rows::ColumnValue::Double(latitud),
                        rows::ColumnValue::Double(longitud),
                    ) = (lat, lon)
                    {
                        airport.position = Position::from_lat_lon(*latitud, *longitud);
                    }
                } else {
                    return Err(DBError);
                }

                airports.push(airport);
            }
        }

        Ok(airports)
    }

    fn get_departure_flights(
        &mut self,
        airport: &str,
        date: NaiveDate,
    ) -> std::result::Result<Vec<Flight>, DBError> {
        let from = NaiveDateTime::new(date, NaiveTime::from_hms_opt(0, 0, 0).unwrap());
        let from = from.and_utc().timestamp();

        let query = format!(
            "SELECT number, status, lat, lon, angle, departure_time, arrival_time, airport, direction FROM sky.flights WHERE airport = '{airport}' AND direction = 'departure' AND departure_time > {from}"
        );

<<<<<<< HEAD
        let mut driver = CassandraClient::connect(Ipv4Addr::from_str(IP).unwrap()).unwrap();
        driver.startup().unwrap();

        let result = driver.execute(query.as_str(), "all").map_err(|_| DBError)?;
=======
        let result = self.execute_query(query.as_str(), "all").map_err(|_| DBError)?;
>>>>>>> ca5939a3

        let mut flights: Vec<Flight> = Vec::new();

        if let QueryResult::Result(result_::Result::Rows(res)) = result {
            for row in res.rows_content {
                let mut flight = Flight {
                    number: String::new(),
                    status: String::new(),
                    position: Position::from_lat_lon(0.0, 0.0),
                    heading: 0.0,
                    departure_time: 0,
                    arrival_time: 0,
                    airport: String::new(),
                    direction: String::new(),
                    info: None,
                };

                if let Some(number) = row.get("number") {
                    if let rows::ColumnValue::Ascii(number) = number {
                        flight.number = number.to_string();
                    }
                } else {
                    return Err(DBError);
                }

                if let Some(status) = row.get("status") {
                    if let rows::ColumnValue::Ascii(status) = status {
                        flight.status = status.to_string();
                    }
                } else {
                    return Err(DBError);
                }

                if let Some(departure_time) = row.get("departure_time") {
                    if let rows::ColumnValue::Timestamp(departure_time) = departure_time {
                        flight.departure_time = *departure_time;
                    }
                } else {
                    return Err(DBError);
                }

                if let Some(arrival_time) = row.get("arrival_time") {
                    if let rows::ColumnValue::Timestamp(arrival_time) = arrival_time {
                        flight.arrival_time = *arrival_time;
                    }
                } else {
                    return Err(DBError);
                }

                if let Some(airport) = row.get("airport") {
                    if let rows::ColumnValue::Ascii(airport) = airport {
                        flight.airport = airport.to_string();
                    }
                } else {
                    return Err(DBError);
                }

                if let Some(direction) = row.get("direction") {
                    if let rows::ColumnValue::Ascii(direction) = direction {
                        flight.direction = direction.to_string();
                    }
                } else {
                    return Err(DBError);
                }

                flights.push(flight);
            }
        }

        Ok(flights)
    }

    fn get_arrival_flights(
        &mut self,
        airport: &str,
        date: NaiveDate,
    ) -> std::result::Result<Vec<Flight>, DBError> {
        let from = NaiveDateTime::new(date, NaiveTime::from_hms_opt(0, 0, 0).unwrap());
        let from = from.and_utc().timestamp();

        let to = NaiveDateTime::new(date, NaiveTime::from_hms_opt(23, 59, 59).unwrap());
        let to = to.and_utc().timestamp();

        let query = format!(
            "SELECT number, status, lat, lon, angle, departure_time, arrival_time, airport, direction FROM sky.flights WHERE airport = '{airport}' AND direction = 'arrival' AND arrival_time > {from} AND arrival_time < {to}"
        );

<<<<<<< HEAD
        let mut driver = CassandraClient::connect(Ipv4Addr::from_str(IP).unwrap()).unwrap();
        driver.startup().unwrap();

        let result = driver.execute(query.as_str(), "all").map_err(|_| DBError)?;
=======
        let result = self.execute_query(query.as_str(), "all").map_err(|_| DBError)?;
>>>>>>> ca5939a3

        let mut flights: Vec<Flight> = Vec::new();

        if let QueryResult::Result(result_::Result::Rows(res)) = result {
            for row in res.rows_content {
                let mut flight = Flight {
                    number: String::new(),
                    status: String::new(),
                    position: Position::from_lat_lon(0.0, 0.0),
                    heading: 0.0,
                    departure_time: 0,
                    arrival_time: 0,
                    airport: String::new(),
                    direction: String::new(),
                    info: None,
                };

                if let Some(number) = row.get("number") {
                    if let rows::ColumnValue::Ascii(number) = number {
                        flight.number = number.to_string();
                    }
                } else {
                    return Err(DBError);
                }

                if let Some(status) = row.get("status") {
                    if let rows::ColumnValue::Ascii(status) = status {
                        flight.status = status.to_string();
                    }
                } else {
                    return Err(DBError);
                }

                if let Some(departure_time) = row.get("departure_time") {
                    if let rows::ColumnValue::Timestamp(departure_time) = departure_time {
                        flight.departure_time = *departure_time;
                    }
                } else {
                    return Err(DBError);
                }

                if let Some(arrival_time) = row.get("arrival_time") {
                    if let rows::ColumnValue::Timestamp(arrival_time) = arrival_time {
                        flight.arrival_time = *arrival_time;
                    }
                } else {
                    return Err(DBError);
                }

                if let Some(airport) = row.get("airport") {
                    if let rows::ColumnValue::Ascii(airport) = airport {
                        flight.airport = airport.to_string();
                    }
                } else {
                    return Err(DBError);
                }

                if let Some(direction) = row.get("direction") {
                    if let rows::ColumnValue::Ascii(direction) = direction {
                        flight.direction = direction.to_string();
                    }
                } else {
                    return Err(DBError);
                }

                flights.push(flight);
            }
        }

        Ok(flights)
    }

    fn get_flight_info(&mut self, number: &str) -> std::result::Result<FlightInfo, DBError> {
        let query = format!(
            "SELECT number, fuel, height, speed, origin, destination FROM sky.flight_info WHERE number = '{number}'"
        );

<<<<<<< HEAD
        let mut driver = CassandraClient::connect(Ipv4Addr::from_str(IP).unwrap()).unwrap();
        driver.startup().unwrap();

        let result = driver
            .execute(query.as_str(), "quorum")
=======
        let result = self
            .execute_query(query.as_str(), "quorum")
>>>>>>> ca5939a3
            .map_err(|_| DBError)?;

        let mut flight_info = FlightInfo {
            number: String::new(),
            fuel: 0.0,
            height: 0,
            speed: 0,
            origin: Default::default(),
            destination: Default::default(),
        };

        if let QueryResult::Result(result_::Result::Rows(res)) = result {
            for row in res.rows_content {
                if let Some(number) = row.get("number") {
                    if let rows::ColumnValue::Ascii(number) = number {
                        flight_info.number = number.to_string();
                    }
                } else {
                    return Err(DBError);
                }

                if let Some(fuel) = row.get("fuel") {
                    if let rows::ColumnValue::Double(fuel) = fuel {
                        flight_info.fuel = *fuel;
                    }
                } else {
                    return Err(DBError);
                }

                if let Some(height) = row.get("height") {
                    if let rows::ColumnValue::Int(height) = height {
                        flight_info.height = *height;
                    }
                } else {
                    return Err(DBError);
                }

                if let Some(speed) = row.get("speed") {
                    if let rows::ColumnValue::Int(speed) = speed {
                        flight_info.speed = *speed;
                    }
                } else {
                    return Err(DBError);
                }

                if let Some(origin) = row.get("origin") {
                    if let rows::ColumnValue::Ascii(origin) = origin {
                        flight_info.origin = origin.to_string();
                    }
                } else {
                    return Err(DBError);
                }

                if let Some(destination) = row.get("destination") {
                    if let rows::ColumnValue::Ascii(destination) = destination {
                        flight_info.destination = destination.to_string();
                    }
                } else {
                    return Err(DBError);
                }
            }
        }

        Ok(flight_info)
    }

    fn get_flights_by_airport(&mut self, airport: &str) -> Result<Vec<Flight>, DBError> {
        /* Nos gustaria trabajar con los vuelos de hoy para mostrar, pero por conveniencia vamos por la fecha 0 ahora.
        let today = Utc::now().date_naive();
        let from = NaiveDateTime::new(today, NaiveTime::from_hms_opt(0, 0, 0).unwrap());
        let from = from.and_utc().timestamp();
        */

        let from: i64 = 0;

        let query = format!(
            "SELECT number, status, lat, lon, angle, departure_time, arrival_time, airport, direction FROM sky.flights WHERE airport = '{airport}' AND departure_time > {from}"
        );

<<<<<<< HEAD
        let mut driver = CassandraClient::connect(Ipv4Addr::from_str(IP).unwrap()).unwrap();
        driver.startup().unwrap();

        let result = driver
            .execute(query.as_str(), "quorum")
=======
        let result = self
            .execute_query(query.as_str(), "quorum")
>>>>>>> ca5939a3
            .map_err(|_| DBError)?;

        let mut flights: Vec<Flight> = Vec::new();

        if let QueryResult::Result(result_::Result::Rows(res)) = result {
            for row in res.rows_content {
                let mut flight = Flight {
                    number: String::new(),
                    status: String::new(),
                    position: Position::from_lat_lon(0.0, 0.0),
                    heading: 0.0,
                    departure_time: 0,
                    arrival_time: 0,
                    airport: String::new(),
                    direction: String::new(),
                    info: None,
                };

                if let Some(number) = row.get("number") {
                    if let rows::ColumnValue::Ascii(number) = number {
                        flight.number = number.to_string();
                    }
                } else {
                    return Err(DBError);
                }

                if let Some(status) = row.get("status") {
                    if let rows::ColumnValue::Ascii(status) = status {
                        flight.status = status.to_string();
                    }
                } else {
                    return Err(DBError);
                }

                if let Some(departure_time) = row.get("departure_time") {
                    if let rows::ColumnValue::Timestamp(departure_time) = departure_time {
                        flight.departure_time = *departure_time;
                    }
                } else {
                    return Err(DBError);
                }

                if let Some(arrival_time) = row.get("arrival_time") {
                    if let rows::ColumnValue::Timestamp(arrival_time) = arrival_time {
                        flight.arrival_time = *arrival_time;
                    }
                } else {
                    return Err(DBError);
                }

                if let Some(airport) = row.get("airport") {
                    if let rows::ColumnValue::Ascii(airport) = airport {
                        flight.airport = airport.to_string();
                    }
                } else {
                    return Err(DBError);
                }

                if let Some(direction) = row.get("direction") {
                    if let rows::ColumnValue::Ascii(direction) = direction {
                        flight.direction = direction.to_string();
                    }
                } else {
                    return Err(DBError);
                }

                if let (Some(lat), Some(lon)) = (row.get("lat"), row.get("lon")) {
                    if let (
                        rows::ColumnValue::Double(latitud),
                        rows::ColumnValue::Double(longitud),
                    ) = (lat, lon)
                    {
                        flight.position = Position::from_lat_lon(*latitud, *longitud);
                    }
                } else {
                    return Err(DBError);
                }

                if let Some(angle) = row.get("angle") {
                    if let rows::ColumnValue::Float(angle) = angle {
                        flight.heading = *angle;
                    }
                } else {
                    return Err(DBError);
                }

                if flight.status == FlightStatus::OnTime.as_str()
                    || flight.status == FlightStatus::Delayed.as_str()
                {
                    flights.push(flight);
                }
            }
        }

        Ok(flights)
    }

    fn add_flight(&mut self, flight: Flight) -> Result<(), DBError> {
        let query_check = format!(
            "SELECT number FROM sky.flight_info WHERE number = '{}';",
            flight.number
        );

        let result_check = self
            .execute_query(query_check.as_str(), "all")
            .map_err(|_| DBError)?;

        if let QueryResult::Result(result_::Result::Rows(res)) = result_check {
            if !res.rows_content.is_empty() {
                return Err(DBError);
            }
        }

        let flight_info = match flight.info {
            Some(data) => data,
            None => return Err(DBError),
        };

        let insert_departure_query = format!(
            "INSERT INTO sky.flights (number, status, lat, lon, angle, departure_time, arrival_time, airport, direction) VALUES ('{}', '{}', {}, {}, {}, {}, {}, '{}', 'departure');",
            flight.number,
            flight.status.as_str(),
            flight.position.lat(),
            flight.position.lon(),
            flight.heading,
            flight.departure_time,
            flight.arrival_time,
            flight_info.origin
        );

        let insert_arrival_query = format!(
            "INSERT INTO sky.flights (number, status, lat, lon, angle, departure_time, arrival_time, airport, direction) VALUES ('{}', '{}', {}, {}, {}, {}, {}, '{}', 'arrival');",
            flight.number,
            flight.status.as_str(),
            flight.position.lat(),
            flight.position.lon(),
            flight.heading,
            flight.departure_time,
            flight.arrival_time,
            flight_info.destination
        );

        // Inserción en la tabla flight_info con la información del vuelo
        let insert_flight_info_query = format!(
            "INSERT INTO sky.flight_info (number, fuel, height, speed, origin, destination) VALUES ('{}', {}, {}, {}, '{}', '{}');",
            flight_info.number,
            flight_info.fuel,
            flight_info.height,
            flight_info.speed,
            flight_info.origin,
            flight_info.destination
        );

        // Ejecución de las consultas en Cassandra
        self
            .execute_query(insert_departure_query.as_str(), "all")
            .map_err(|_| DBError)?;
        self
            .execute_query(insert_arrival_query.as_str(), "all")
            .map_err(|_| DBError)?;
        self
            .execute_query(insert_flight_info_query.as_str(), "all")
            .map_err(|_| DBError)?;

        Ok(())
    }

    fn update_state(&mut self, flight: Flight, direction: &str) -> Result<(), DBError> {
        let info = self.get_flight_info(&flight.number)?;

        let (other_airport, other_direction) = match direction {
            "ARRIVAL" => (&info.origin, "DEPARTURE"),
            "DEPARTURE" => (&info.destination, "ARRIVAL"),
            _ => return Err(DBError),
        };

<<<<<<< HEAD
        let mut driver = CassandraClient::connect(Ipv4Addr::from_str(IP).unwrap()).unwrap();
        driver.startup().unwrap();

=======
>>>>>>> ca5939a3
        let update_query_status_departure = format!(
            "UPDATE sky.flights SET status = '{}' WHERE airport = '{}' AND direction = '{}' AND departure_time = {} AND arrival_time = {} AND number = {};",
            flight.status.as_str(),
            flight.airport,
            &direction.to_lowercase(),
            flight.departure_time,
            flight.arrival_time,
            flight.number
        );

        self
            .execute_query(&update_query_status_departure, "all")
            .map_err(|_| DBError)?;

        let update_query_status_arrival = format!(
                "UPDATE sky.flights SET status = '{}' WHERE airport = '{}' AND direction = '{}' AND departure_time = {} AND arrival_time = {} AND number = {};",
                flight.status.as_str(),
                other_airport,
                other_direction.to_lowercase(),
                flight.departure_time,
                flight.arrival_time,
                flight.number
            );

        self
            .execute_query(&update_query_status_arrival, "all")
            .map_err(|_| DBError)?;

        Ok(())
    }

    fn get_airports(&mut self) -> Result<Vec<Airport>, DBError> {
        self.get_airports_by_country("ARG")
    }
}

/* #[derive(Debug, Clone, PartialEq)]
pub struct Flight {
    pub number: String,
    pub status: String,
    pub departure_time: i64,
    pub arrival_time: i64,
    pub origin_airport: String,
    pub destination_airport: String,
    pub position: Position,
    /// Angle in degrees, where 0° is East, 90° is North, etc.
    pub heading: f32,
    pub fuel: f64,
    pub height: f64,
    pub speed: i32,
    // TODO: add heading vector
}

impl Flight {
    pub fn new(position: Position, heading: f32) -> Self {
        Self {
            arrival_time: 1731486006,
            departure_time: 1731473166,
            destination_airport: String::from("EZE"),
            fuel: Default::default(),
            height: 9550.0,
            number: String::from("AR1234"),
            origin_airport: String::from("AEZ"),
            position,
            heading,
            status: String::from("Departing"),
            speed: 880,
        }
    }
} */<|MERGE_RESOLUTION|>--- conflicted
+++ resolved
@@ -150,13 +150,8 @@
 
 impl Provider for Db {
     /// Get the airports from a country from the database to show them in the graphical interface.
-<<<<<<< HEAD
-    fn get_airports_by_country(country: &str) -> std::result::Result<Vec<Airport>, DBError> {
-        let mut driver = CassandraClient::connect(Ipv4Addr::from_str(IP).unwrap()).unwrap();
-        driver.startup().unwrap();
-=======
+
     fn get_airports_by_country(&mut self, country: &str) -> std::result::Result<Vec<Airport>, DBError> {
->>>>>>> ca5939a3
 
         let query = "SELECT * FROM sky.airports WHERE country = 'ARG'".to_string();
 
@@ -219,14 +214,8 @@
             "SELECT number, status, lat, lon, angle, departure_time, arrival_time, airport, direction FROM sky.flights WHERE airport = '{airport}' AND direction = 'departure' AND departure_time > {from}"
         );
 
-<<<<<<< HEAD
-        let mut driver = CassandraClient::connect(Ipv4Addr::from_str(IP).unwrap()).unwrap();
-        driver.startup().unwrap();
-
-        let result = driver.execute(query.as_str(), "all").map_err(|_| DBError)?;
-=======
+
         let result = self.execute_query(query.as_str(), "all").map_err(|_| DBError)?;
->>>>>>> ca5939a3
 
         let mut flights: Vec<Flight> = Vec::new();
 
@@ -314,14 +303,7 @@
             "SELECT number, status, lat, lon, angle, departure_time, arrival_time, airport, direction FROM sky.flights WHERE airport = '{airport}' AND direction = 'arrival' AND arrival_time > {from} AND arrival_time < {to}"
         );
 
-<<<<<<< HEAD
-        let mut driver = CassandraClient::connect(Ipv4Addr::from_str(IP).unwrap()).unwrap();
-        driver.startup().unwrap();
-
-        let result = driver.execute(query.as_str(), "all").map_err(|_| DBError)?;
-=======
         let result = self.execute_query(query.as_str(), "all").map_err(|_| DBError)?;
->>>>>>> ca5939a3
 
         let mut flights: Vec<Flight> = Vec::new();
 
@@ -399,16 +381,8 @@
             "SELECT number, fuel, height, speed, origin, destination FROM sky.flight_info WHERE number = '{number}'"
         );
 
-<<<<<<< HEAD
-        let mut driver = CassandraClient::connect(Ipv4Addr::from_str(IP).unwrap()).unwrap();
-        driver.startup().unwrap();
-
-        let result = driver
-            .execute(query.as_str(), "quorum")
-=======
         let result = self
             .execute_query(query.as_str(), "quorum")
->>>>>>> ca5939a3
             .map_err(|_| DBError)?;
 
         let mut flight_info = FlightInfo {
@@ -488,16 +462,8 @@
             "SELECT number, status, lat, lon, angle, departure_time, arrival_time, airport, direction FROM sky.flights WHERE airport = '{airport}' AND departure_time > {from}"
         );
 
-<<<<<<< HEAD
-        let mut driver = CassandraClient::connect(Ipv4Addr::from_str(IP).unwrap()).unwrap();
-        driver.startup().unwrap();
-
-        let result = driver
-            .execute(query.as_str(), "quorum")
-=======
         let result = self
             .execute_query(query.as_str(), "quorum")
->>>>>>> ca5939a3
             .map_err(|_| DBError)?;
 
         let mut flights: Vec<Flight> = Vec::new();
@@ -674,12 +640,6 @@
             _ => return Err(DBError),
         };
 
-<<<<<<< HEAD
-        let mut driver = CassandraClient::connect(Ipv4Addr::from_str(IP).unwrap()).unwrap();
-        driver.startup().unwrap();
-
-=======
->>>>>>> ca5939a3
         let update_query_status_departure = format!(
             "UPDATE sky.flights SET status = '{}' WHERE airport = '{}' AND direction = '{}' AND departure_time = {} AND arrival_time = {} AND number = {};",
             flight.status.as_str(),
