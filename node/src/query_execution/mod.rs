--- conflicted
+++ resolved
@@ -38,11 +38,8 @@
     connections: Arc<Mutex<HashMap<String, Arc<Mutex<TcpStream>>>>>,
     execution_finished_itself: bool,
     execution_replicate_itself: bool,
-<<<<<<< HEAD
     how_many_nodes_failed: i32,
-=======
     storage_engine: StorageEngine,
->>>>>>> 047dfecc
 }
 
 impl QueryExecution {
@@ -65,16 +62,12 @@
             connections,
             execution_finished_itself: false,
             execution_replicate_itself: false,
-<<<<<<< HEAD
             how_many_nodes_failed: 0,
-        }
-=======
             storage_engine: StorageEngine::new(
                 env::current_dir().expect("Failed to get current directory"),
                 ip,
             ),
         })
->>>>>>> 047dfecc
     }
 
     /// Executes a database query by determining the query type and applying the necessary operations
