use crate::table::Table;
// Ordered imports
use crate::NodeError;
use query_creator::clauses::table::create_table_cql::CreateTable;
use query_creator::errors::CQLError;

use super::QueryExecution;

/// Executes the creation of a table. This function is public only for internal use
/// within the library (defined as `pub(crate)`).
impl QueryExecution {
    pub(crate) fn execute_create_table(
        &mut self,
        create_table: CreateTable,
        internode: bool,
        open_query_id: i32,
        client_id: i32,
    ) -> Result<(), NodeError> {
        // Add the table to the node
        let mut node = self
            .node_that_execute
            .lock()
            .map_err(|_| NodeError::LockError)?;

        let client_keyspace = node
            .get_open_handle_query()
            .get_keyspace_of_query(open_query_id)?
            .ok_or(NodeError::CQLError(CQLError::NoActualKeyspaceError))?;

        let mut has_to_create = true;
        if let Err(e) = node.add_table(create_table.clone(), &client_keyspace.get_name()) {
            if create_table.get_if_not_exists_clause() {
                has_to_create = true;
            } else {
                return Err(e);
            }
        }

        if has_to_create {
            // Get the table name and column structure
            let table_name = create_table.get_name().clone();
            let columns = create_table.get_columns().clone();

            // Generate the primary and replication folder paths
            let keyspace_name = client_keyspace.get_name();
            let columns_name: Vec<&str> = columns.iter().map(|c| c.name.as_str()).collect();
            self.storage_engine
                .create_table(&keyspace_name, &table_name, columns_name)?;
        }
        node.get_open_handle_query().update_table_in_keyspace(
            &client_keyspace.get_name(),
            Table::new(create_table.clone()),
        )?;

        // If this is not an internode operation, communicate to other nodes
        if !internode {
            // Serialize the `CreateTable` structure
            let serialized_create_table = create_table.serialize();
<<<<<<< HEAD
            self.how_many_nodes_failed = self.send_to_other_nodes(
=======
            println!(
                "la query para mandar a los otros nodos es {:?}",
                serialized_create_table
            );
            self.send_to_other_nodes(
>>>>>>> 047dfecc
                node,
                &serialized_create_table,
                open_query_id,
                client_id,
                &client_keyspace.get_name(),
                0,
            )?;
        }

        Ok(())
    }
}<|MERGE_RESOLUTION|>--- conflicted
+++ resolved
@@ -56,15 +56,7 @@
         if !internode {
             // Serialize the `CreateTable` structure
             let serialized_create_table = create_table.serialize();
-<<<<<<< HEAD
             self.how_many_nodes_failed = self.send_to_other_nodes(
-=======
-            println!(
-                "la query para mandar a los otros nodos es {:?}",
-                serialized_create_table
-            );
-            self.send_to_other_nodes(
->>>>>>> 047dfecc
                 node,
                 &serialized_create_table,
                 open_query_id,
