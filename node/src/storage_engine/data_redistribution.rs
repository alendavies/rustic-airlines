use std::{
    collections::HashMap,
    fs::{self, File},
    io::{BufRead, BufReader, BufWriter, Write},
    net::{Ipv4Addr, TcpStream},
    sync::{Arc, Mutex},
    thread,
};

use std::time::Duration;

use gossip::structures::application_state::{KeyspaceSchema, TableSchema};
use logger::{Color, Logger};
use partitioner::Partitioner;

use crate::{
    internode_protocol::{
        message::{InternodeMessage, InternodeMessageContent},
        query::InternodeQuery,
    },
    utils::connect_and_send_message,
    INTERNODE_PORT,
};

use super::{errors::StorageEngineError, StorageEngine};

impl StorageEngine {
    pub fn redistribute_data(
        &self,
        keyspaces: Vec<KeyspaceSchema>,
        partitioner: &Partitioner,
        logger: Logger,
        connections: Arc<Mutex<HashMap<String, Arc<Mutex<TcpStream>>>>>,
    ) -> Result<(), StorageEngineError> {
        for keyspace in keyspaces {
            let tables = keyspace.clone().get_tables();

            for table in tables {
                // Rutas de archivos
                let base_folder_path = self.get_keyspace_path(&keyspace.clone().get_name());
                let normal_file_path = base_folder_path.join(format!("{}.csv", table.get_name()));
                let replication_file_path = base_folder_path
                    .join("replication")
                    .join(format!("{}.csv", table.get_name()));

                // Procesar archivo normal
                if normal_file_path.exists() {
                    self.process_file(
                        &normal_file_path,
                        &partitioner,
                        logger.clone(),
                        keyspace.clone(),
                        table.clone(),
                        false,
                        self.ip.clone(),
                        connections.clone(),
                    )?;
                }

                // Procesar archivo de replicación
                if replication_file_path.exists() {
                    self.process_file(
                        &replication_file_path,
                        &partitioner,
                        logger.clone(),
                        keyspace.clone(),
                        table.clone(),
                        true,
                        self.ip.clone(),
                        connections.clone(),
                    )?;
                }
            }
        }

        Ok(())
    }

    fn process_file(
        &self,
        file_path: &std::path::Path,
        partitioner: &Partitioner,
        logger: Logger,
        keyspace: KeyspaceSchema,
        table: TableSchema,
        is_replication: bool,
        self_ip: String,
        connections: Arc<Mutex<HashMap<String, Arc<Mutex<TcpStream>>>>>,
    ) -> Result<(), StorageEngineError> {
        let self_ip: Ipv4Addr = self_ip
            .parse()
            .map_err(|_| StorageEngineError::UnsupportedOperation)?;

        let columns: Vec<String> = table.get_columns().iter().map(|c| c.name.clone()).collect();

        let temp_file_path = file_path.with_extension("tmp");

        // Crear el archivo de índice con el formato `{nombre_archivo}_index.csv`
        let file_name = file_path.file_stem().ok_or(StorageEngineError::IoError)?;
        let index_file_path =
            file_path.with_file_name(format!("{}_index.csv", file_name.to_string_lossy()));

        let mut temp_file =
            BufWriter::new(File::create(&temp_file_path).map_err(|_| StorageEngineError::IoError)?);
        let mut index_file = BufWriter::new(
            File::create(&index_file_path).map_err(|_| StorageEngineError::IoError)?,
        );

        // Escribir el encabezado en el archivo de índice
        writeln!(index_file, "clustering_column,start_byte,end_byte")
            .map_err(|_| StorageEngineError::IoError)?;

        let file = File::open(file_path).map_err(|_| StorageEngineError::IoError)?;
        let reader = BufReader::new(file);

        let mut current_byte_offset: u64 = 0;
        let mut index_map: std::collections::BTreeMap<String, (u64, u64)> =
            std::collections::BTreeMap::new();

        let partition_key_indices: Vec<usize> = table
            .get_columns()
            .iter()
            .enumerate()
            .filter(|(_, col)| col.is_partition_key)
            .map(|(idx, _)| idx)
            .collect();

        let clustering_key_indices: Vec<(usize, String)> = table
            .get_clustering_column_in_order()
            .iter()
            .filter_map(|col_name| {
                table
                    .get_columns()
                    .iter()
                    .position(|col| col.name == *col_name && col.is_clustering_column)
                    .map(|idx| {
                        let inverted_order =
                            if table.get_columns()[idx].get_clustering_order() == "ASC" {
                                "DESC".to_string()
                            } else {
                                "ASC".to_string()
                            };
                        (idx, inverted_order)
                    })
            })
            .collect();

        for (i, line) in reader.lines().enumerate() {
            let line = line.map_err(|_| StorageEngineError::IoError)?;
            let line_length = line.len() as u64;

            // Escribir encabezado del archivo original
            if i == 0 {
                writeln!(temp_file, "{}", line).map_err(|_| StorageEngineError::IoError)?;
                current_byte_offset += line_length + 1;
                continue;
            }

            // Procesar línea de datos
            if let Some((data, timestamp)) = line.split_once(";") {
                let row: Vec<&str> = data.split(',').collect();

                // Construir la clave de partición
                let mut partition_key = String::new();
                for partition_key_index in &partition_key_indices {
                    partition_key.push_str(row[*partition_key_index]);
                }

                // Determinar el nodo actual para la clave de partición
                let current_node = partitioner
                    .get_ip(partition_key.clone())
                    .map_err(|_| StorageEngineError::UnsupportedOperation)?;

                if current_node == self_ip {
                    if !is_replication {
                        // Si el nodo actual es el dueño de la clave
                        writeln!(temp_file, "{};{}", data, timestamp)
                            .map_err(|_| StorageEngineError::IoError)?;

                        // Actualizar índice
                        if let Some(&(idx, _)) = clustering_key_indices.first() {
                            let key = row[idx].to_string();
                            index_map.insert(
                                key,
                                (current_byte_offset, current_byte_offset + line_length),
                            );
                        }
                        current_byte_offset += line_length + 1;
                    } else {
                        let timest: i64 = timestamp
                            .parse()
                            .map_err(|_| StorageEngineError::UnsupportedOperation)?;

                        self.insert(
                            &keyspace.get_name(),
                            &table.get_name(),
                            row.clone(),
                            table.get_columns(),
                            table.get_clustering_column_in_order(),
                            true,
                            false,
                            timest,
                        )?;
                    }
                } else {
                    // Reubicar la fila al nodo correspondiente
                    let insert_string = Self::create_cql_insert(
                        &keyspace.get_name(),
                        &table.get_name(),
                        columns.clone(),
                        row.clone(),
                    )?;

                    let timestamp_n: i64 = timestamp
                        .parse()
                        .map_err(|_| StorageEngineError::UnsupportedOperation)?;

                    Self::create_and_send_internode_message(
                        self_ip,
                        current_node,
                        &keyspace.get_name(),
                        &insert_string,
                        timestamp_n,
                        false,
                        connections.clone(),
                        logger.clone(),
                    );
                }

                // Manejo de réplicas
                let successors = partitioner
                    .get_n_successors(current_node, keyspace.get_replication_factor() as usize - 1)
                    .map_err(|_| StorageEngineError::UnsupportedOperation)?;

                for rep_ip in successors {
                    if rep_ip == self_ip {
                        if is_replication {
                            writeln!(temp_file, "{};{}", data, timestamp)
                                .map_err(|_| StorageEngineError::IoError)?;

                            if let Some(&(idx, _)) = clustering_key_indices.first() {
                                let key = row[idx].to_string();
                                index_map.insert(
                                    key,
                                    (current_byte_offset, current_byte_offset + line_length),
                                );
                            }
                            current_byte_offset += line_length + 1;
                        } else {
                            let timest: i64 = timestamp
                                .parse()
                                .map_err(|_| StorageEngineError::UnsupportedOperation)?;
                            self.insert(
                                &keyspace.get_name(),
                                &table.get_name(),
                                row.clone(),
                                table.get_columns(),
                                table.get_clustering_column_in_order(),
                                true,
                                false,
                                timest,
                            )?;
                        }
                    } else {
                        let insert_string = Self::create_cql_insert(
                            &keyspace.get_name(),
                            &table.get_name(),
                            columns.clone(),
                            row.clone(),
                        )?;
                        let timestamp_n: i64 = timestamp
                            .parse()
                            .map_err(|_| StorageEngineError::UnsupportedOperation)?;

                        Self::create_and_send_internode_message(
                            self_ip,
                            rep_ip,
                            &keyspace.get_name(),
                            &insert_string,
                            timestamp_n,
                            true,
                            connections.clone(),
                            logger.clone(),
                        );
                    }
                }
            }
        }

        // Escribir archivo de índice
        let mut sorted_indices: Vec<_> = index_map.into_iter().collect();
        for &(_, ref order) in &clustering_key_indices {
            if order == "ASC" {
                sorted_indices.sort_by(|a, b| a.0.cmp(&b.0));
            } else {
                sorted_indices.sort_by(|a, b| b.0.cmp(&a.0));
            }
        }

        for (key, (start_byte, end_byte)) in sorted_indices {
            writeln!(index_file, "{},{},{}", key, start_byte, end_byte)
                .map_err(|_| StorageEngineError::IoError)?;
        }

        fs::rename(&temp_file_path, file_path).map_err(|_| StorageEngineError::IoError)?;

        Ok(())
    }

    fn create_and_send_internode_message(
        self_ip: Ipv4Addr,
        target_ip: Ipv4Addr,
        keyspace_name: &str,
        serialized_message: &str,
        timestamp: i64,
        is_replication: bool,
        connections: Arc<Mutex<HashMap<String, Arc<Mutex<TcpStream>>>>>, // Ajusta el tipo si es necesario
        logger: Logger,
    ) {
        // Crear el mensaje de internodo
        let message = InternodeMessage::new(
            self_ip,
            InternodeMessageContent::Query(InternodeQuery {
                query_string: serialized_message.to_string(),
                open_query_id: 0,
                client_id: 0,
                replication: is_replication,
                keyspace_name: keyspace_name.to_string(),
                timestamp,
            }),
        );
        // Enviar el mensaje al nodo objetivo
<<<<<<< HEAD

        //let duration = Duration::from_millis(100);
        //thread::sleep(duration);
=======
        let rep = if is_replication {
            "AS REPLICATION "
        } else {
            ""
        };

        logger
            .info(
                &format!(
                    "INTERNODE (REDISTRIBUTION): I SENT {:?}{:?} to {:?}",
                    rep,
                    serialized_message.to_string(),
                    target_ip
                ),
                Color::Green,
                true,
            )
            .ok();

        let duration = Duration::from_millis(100);
        thread::sleep(duration);
>>>>>>> 983a2261
        let result = connect_and_send_message(target_ip, INTERNODE_PORT, connections, message);
        // Manejar errores o resultados
        _ = result;
    }

    fn create_cql_insert(
        keyspace: &str,
        table: &str,
        columns: Vec<String>,
        values: Vec<&str>,
    ) -> Result<String, StorageEngineError> {
        if columns.len() != values.len() {
            return Err(StorageEngineError::UnsupportedOperation);
        }

        // Generar la lista de columnas separadas por comas
        let columns_string = columns.join(", ");

        // Escapar valores si es necesario, rodeándolos con comillas simples
        let values_string = values
            .iter()
            .map(|value| format!("'{}'", value.replace("'", "''"))) // Escapar comillas simples en los valores
            .collect::<Vec<String>>()
            .join(",");

        // Construir la sentencia CQL
        let cql = format!(
            "INSERT INTO {}.{} ({}) VALUES ({})",
            keyspace, table, columns_string, values_string
        );

        Ok(cql)
    }
}<|MERGE_RESOLUTION|>--- conflicted
+++ resolved
@@ -330,11 +330,6 @@
             }),
         );
         // Enviar el mensaje al nodo objetivo
-<<<<<<< HEAD
-
-        //let duration = Duration::from_millis(100);
-        //thread::sleep(duration);
-=======
         let rep = if is_replication {
             "AS REPLICATION "
         } else {
@@ -354,9 +349,6 @@
             )
             .ok();
 
-        let duration = Duration::from_millis(100);
-        thread::sleep(duration);
->>>>>>> 983a2261
         let result = connect_and_send_message(target_ip, INTERNODE_PORT, connections, message);
         // Manejar errores o resultados
         _ = result;
