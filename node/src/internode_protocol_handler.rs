use crate::messages::{
    InternodeMessage, InternodeMessageContent, InternodeQuery, InternodeResponse,
    InternodeResponseStatus,
};
use crate::open_query_handler::OpenQueryHandler;
use crate::utils::connect_and_send_message;
use crate::{Node, NodeError, Query, QueryExecution, INTERNODE_PORT};
use gossip::messages::GossipMessage;
use native_protocol::frame::Frame;
use native_protocol::messages::error;
use native_protocol::Serializable;
use query_creator::clauses::keyspace::{
    alter_keyspace_cql::AlterKeyspace, create_keyspace_cql::CreateKeyspace,
    drop_keyspace_cql::DropKeyspace,
};
use query_creator::clauses::table::{
    alter_table_cql::AlterTable, create_table_cql::CreateTable, drop_table_cql::DropTable,
};
use query_creator::clauses::types::column::Column;
use query_creator::clauses::use_cql::Use;
use query_creator::clauses::{
    delete_cql::Delete, insert_cql::Insert, select_cql::Select, update_cql::Update,
};
use query_creator::CreateClientResponse;
use std::collections::HashMap;
use std::io::Write;
use std::net::{Ipv4Addr, TcpStream};
use std::sync::{Arc, Mutex};

/// Struct that represents the handler for internode communication protocol.
/// Struct that represents the handler for internode communication protocol.
pub struct InternodeProtocolHandler {}

impl InternodeProtocolHandler {
    /// Creates a new `InternodeProtocolHandler` for handling internode commands
    /// and responses between nodes in a distributed setting.
    pub fn new() -> Self {
        InternodeProtocolHandler {}
    }

    /// Handles an incoming command from a node or client, distinguishing between query commands
    /// and response commands, and delegating to the appropriate handler.
    ///
    /// # Parameters
    /// - `node`: An `Arc<Mutex<Node>>` representing the node receiving the command.
    /// - `message`: The incoming message string to be processed.
    /// - `_stream`: A mutable reference to the TCP stream used for communication.
    /// - `connections`: A thread-safe collection of active TCP connections with other nodes.
    /// - `is_seed`: Boolean flag indicating if the current node is a seed node.
    ///
    /// # Returns
    /// * `Result<(), NodeError>` - Returns `Ok(())` on successful processing of the command,
    ///   or `NodeError` if there is an issue in parsing or handling the command.
    ///
    /// # Errors
    /// This function may return `NodeError::InternodeProtocolError` if:
    /// - The incoming command format is invalid.
    /// - The command type is unrecognized.
    pub fn handle_command(
        &self,
        node: &Arc<Mutex<Node>>,
        message: InternodeMessage,
        connections: Arc<Mutex<HashMap<String, Arc<Mutex<TcpStream>>>>>,
    ) -> Result<(), NodeError> {
        match message.content {
            InternodeMessageContent::Query(query) => {
                self.handle_query_command(node, query, connections, message.from)?;
                Ok(())
            }
            InternodeMessageContent::Response(response) => {
                self.handle_response_command(node, &response)?;
                Ok(())
            }
        }
    }

    /// Adds a response to an open query and, if all expected responses have been received,
    /// sends a complete response back to the client.
    ///
    /// # Parameters
    /// - `query_handler`: A mutable reference to the `OpenQueryHandler` managing open queries.
    /// - `content`: The response content received from another node.
    /// - `open_query_id`: The ID of the open query being handled.
    /// - `keyspace_name`: The name of the keyspace associated with this query.
    /// - `columns`: The list of columns in the response, if applicable.
    ///
    /// # Returns
    /// * `Result<(), NodeError>` - Returns `Ok(())` on successful handling of the response,
    ///   or `NodeError` if there is an issue in processing the query.
    ///
    /// # Errors
    /// - `NodeError::OtherError` may be returned if the open query cannot be retrieved.
    pub fn add_ok_response_to_open_query_and_send_response_if_closed(
        query_handler: &mut OpenQueryHandler,
        response: &InternodeResponse,
        open_query_id: i32,
        keyspace_name: String,
        columns: Vec<Column>,
    ) -> Result<(), NodeError> {
        if let Some(open_query) =
            query_handler.add_ok_response_and_get_if_closed(open_query_id, response.clone())
        {
            let rows = if let Some(content) = &response.content {
                content
                    .values
                    .iter()
                    .map(|row| row.join(","))
                    .collect::<Vec<String>>()
            } else {
                vec![]
            };

            let mut connection = open_query.get_connection();
            let frame =
                open_query
                    .get_query()
                    .create_client_response(columns, keyspace_name, rows)?;

            println!("Returning frame to client: {:?}", frame);

            connection.write(&frame.to_bytes()?)?;
            connection.flush()?;

            Ok(())
        } else {
            Ok(())
        }
    }

    /// Closes an open query and sends an error response back to the client.
    ///
    /// # Parameters
    /// - `query_handler`: A mutable reference to the `OpenQueryHandler` managing open queries.
    /// - `open_query_id`: The ID of the open query being closed due to an error.
    ///
    /// # Returns
    /// * `Result<(), NodeError>` - Returns `Ok(())` on successful error handling,
    ///   or `NodeError` if there is an issue in processing the query.
    ///
    /// # Errors
    /// - This function returns `NodeError` if there is a failure in sending the error response.
    pub fn add_error_response_to_open_query_and_send_response_if_closed(
        query_handler: &mut OpenQueryHandler,
        open_query_id: i32,
    ) -> Result<(), NodeError> {
        if let Some(open_query) = query_handler.add_error_response_and_get_if_closed(open_query_id)
        {
            let mut connection = open_query.get_connection();

            let error_frame = Frame::Error(error::Error::ServerError(
                "A node failed to execute the request of the coordinator.".to_string(),
            ));

            println!("Returning frame to client: {:?}", error_frame);

            connection.write(&error_frame.to_bytes()?)?;
            connection.flush()?;
            Ok(())
        } else {
            Ok(())
        }
    }

    /// Handles a query command received from another node.
    fn handle_query_command(
        &self,
        node: &Arc<Mutex<Node>>,
        query: InternodeQuery,
        connections: Arc<Mutex<HashMap<String, Arc<Mutex<TcpStream>>>>>,
        node_ip: Ipv4Addr,
    ) -> Result<(), NodeError> {
        if query.keyspace_name != "None" {
            {
                let mut guard_node = node.lock()?;
                let k = guard_node.get_keyspace(query.keyspace_name.as_str())?;
                guard_node.get_open_handle_query().set_keyspace_of_query(
                    query.open_query_id as i32,
                    k.ok_or(NodeError::KeyspaceError)?,
                );
            }
        }
        let query_split: Vec<&str> = query.query_string.split_whitespace().collect();

        let result: Result<Option<((i32, i32), InternodeResponse)>, NodeError> =
            match query_split[0] {
                "CREATE" => match query_split[1] {
                    "TABLE" => Self::handle_create_table_command(
                        node,
                        &query.query_string,
                        connections.clone(),
                        true,
                        query.open_query_id as i32,
                        query.client_id as i32,
                    ),
                    "KEYSPACE" => Self::handle_create_keyspace_command(
                        node,
                        &query.query_string,
                        connections.clone(),
                        true,
                        query.open_query_id as i32,
                        query.client_id as i32,
                    ),
                    _ => Err(NodeError::InternodeProtocolError),
                },
                "DROP" => match query_split[1] {
                    "TABLE" => Self::handle_drop_table_command(
                        node,
                        &query.query_string,
                        connections.clone(),
                        true,
                        query.open_query_id as i32,
                        query.client_id as i32,
                    ),
                    "KEYSPACE" => Self::handle_drop_keyspace_command(
                        node,
                        &query.query_string,
                        connections.clone(),
                        true,
                        query.open_query_id as i32,
                        query.client_id as i32,
                    ),
                    _ => Err(NodeError::InternodeProtocolError),
                },
                "ALTER" => match query_split[1] {
                    "TABLE" => Self::handle_alter_table_command(
                        node,
                        &query.query_string,
                        connections.clone(),
                        true,
                        query.open_query_id as i32,
                        query.client_id as i32,
                    ),
                    "KEYSPACE" => Self::handle_alter_keyspace_command(
                        node,
                        &query.query_string,
                        connections.clone(),
                        true,
                        query.open_query_id as i32,
                        query.client_id as i32,
                    ),
                    _ => Err(NodeError::InternodeProtocolError),
                },
                "INSERT" => Self::handle_insert_command(
                    node,
                    &query.query_string,
                    connections.clone(),
                    true,
                    query.replication,
                    query.open_query_id as i32,
                    query.client_id as i32,
                ),
                "UPDATE" => Self::handle_update_command(
                    node,
                    &query.query_string,
                    connections.clone(),
                    true,
                    query.replication,
                    query.open_query_id as i32,
                    query.client_id as i32,
                ),
                "DELETE" => Self::handle_delete_command(
                    node,
                    &query.query_string,
                    connections.clone(),
                    true,
                    query.replication,
                    query.open_query_id as i32,
                    query.client_id as i32,
                ),
                "SELECT" => Self::handle_select_command(
                    node,
                    &query.query_string,
                    connections.clone(),
                    true,
                    query.replication,
                    query.open_query_id as i32,
                    query.client_id as i32,
                ),
                "USE" => Self::handle_use_command(
                    node,
                    &query.query_string,
                    connections.clone(),
                    true,
                    query.open_query_id as i32,
                    query.client_id as i32,
                ),
                _ => Err(NodeError::InternodeProtocolError),
            };

        let response: Option<((i32, i32), InternodeResponse)> = result?;

        if let Some(responses) = response {
            let (_, value): ((i32, i32), InternodeResponse) = responses;

            connect_and_send_message(
                node_ip,
                INTERNODE_PORT,
                connections,
                InternodeMessage {
                    from: node_ip,
                    content: InternodeMessageContent::Response(value),
                },
            )?;
        }

        Ok(())
    }

    /// Handles a response command from another node.
    fn handle_response_command(
        &self,
        node: &Arc<Mutex<Node>>,
        response: &InternodeResponse,
    ) -> Result<(), NodeError> {
        let mut guard_node = node.lock()?;

        let query_handler = guard_node.get_open_handle_query();

        let keyspace = query_handler.get_keyspace_of_query(response.open_query_id as i32)?;

        let keyspace_name = if let Some(value) = keyspace {
            value.get_name()
        } else {
            "".to_string()
        };

        match response.status {
            InternodeResponseStatus::Ok => {
                self.process_ok_response(
                    query_handler,
                    response,
                    response.open_query_id as i32,
                    keyspace_name,
                )?;
            }
            InternodeResponseStatus::Error => {
                // Aquí puedes agregar la lógica para manejar el caso "ERROR".
                // Por ejemplo, puedes retornar un error específico o realizar otra acción.
                self.process_error_response(query_handler, response.open_query_id as i32)?;
            }
        }

        Ok(())
    }

    // /// Handles a gossip command from another node.
    // fn handle_gossip_command(
    //     &self,
    //     node: &Arc<Mutex<Node>>,
    //     message: &str,
    //     connections: Arc<Mutex<HashMap<String, Arc<Mutex<TcpStream>>>>>,
    // ) -> Result<(), NodeError> {
    //     let mut guard_node = node.lock()?;

<<<<<<< HEAD
        let bytes = message.as_bytes();

        let gossip_message =
            GossipMessage::from_bytes(bytes).map_err(|_| NodeError::GossipError)?;

        match gossip_message.payload {
            gossip::messages::Payload::Syn(syn) => {
                let ack = guard_node.gossiper.handle_syn(syn);
                let msg = GossipMessage {
                    from: guard_node.ip,
                    payload: gossip::messages::Payload::Ack(ack),
                };
                let bytes = msg.as_bytes();

                let message = std::str::from_utf8(bytes.as_slice()).unwrap();
                connect_and_send_message(
                    gossip_message.from,
                    INTERNODE_PORT,
                    connections,
                    format!("GOSSIP - {}", message).as_str(),
                )
                .unwrap();
            }
            gossip::messages::Payload::Ack(ack) => {
                let ack2 = guard_node.gossiper.handle_ack(ack);
                let msg = GossipMessage {
                    from: guard_node.ip,
                    payload: gossip::messages::Payload::Ack2(ack2),
                };
                let bytes = msg.as_bytes();

                let message = std::str::from_utf8(bytes.as_slice()).unwrap();
                connect_and_send_message(
                    gossip_message.from,
                    INTERNODE_PORT,
                    connections,
                    format!("GOSSIP - {}", message).as_str(),
                )
                .unwrap();
            }
            gossip::messages::Payload::Ack2(ack2) => {
                guard_node.gossiper.handle_ack2(ack2);
            }
        };

        // TODO
        // informar al partitioner que un nodo se ha unido
=======
    //     // guard_node.gossiper;

    //     // TODO
    //     // acá tendríamos acceso a node.gossiper y node.partitioner
    //     // 1. deserializar el msj
    //     // 2. mandar el mensaje que corresponda
    //     // 3. actualizar el node.endpoints_state según corresponda
    //     // 4. informarle al partitioner según corresponda
    //     // listo

    //     // connect_and_send_message(peer_id, port, connections, message);
>>>>>>> beab7ec8

    //     Ok(())
    // }

    /// Procesa la respuesta cuando el estado es "OK"
    fn process_ok_response(
        &self,
        query_handler: &mut OpenQueryHandler,
        response: &InternodeResponse,
        open_query_id: i32,
        keyspace_name: String,
    ) -> Result<(), NodeError> {
        // Obtener la consulta abierta

        let columns;
        {
            let open_query = if let Some(value) = query_handler.get_query_mut(&open_query_id) {
                value
            } else {
                // Si es `None`, retorna `Ok(())`.
                return Ok(());
            };

            // Copiar los valores necesarios para evitar el uso de `open_query` posteriormente
            columns = open_query
                .get_table()
                .map_or_else(Vec::new, |table| table.get_columns());
        }

        // Llamar a la función con los valores copiados, sin `open_query` en uso
        Self::add_ok_response_to_open_query_and_send_response_if_closed(
            query_handler,
            response,
            open_query_id,
            keyspace_name,
            columns,
        )?;

        Ok(())
    }

    /// Procesa la respuesta cuando el estado es "OK"
    fn process_error_response(
        &self,
        query_handler: &mut OpenQueryHandler,
        open_query_id: i32,
    ) -> Result<(), NodeError> {
        Self::add_error_response_to_open_query_and_send_response_if_closed(
            query_handler,
            open_query_id,
        )?;

        Ok(())
    }

    /// Handles an `INSERT` command.
    fn handle_insert_command(
        node: &Arc<Mutex<Node>>,
        structure: &str,
        connections: Arc<Mutex<HashMap<String, Arc<Mutex<TcpStream>>>>>,
        internode: bool,
        replication: bool,
        open_query_id: i32,
        client_id: i32,
    ) -> Result<Option<((i32, i32), InternodeResponse)>, NodeError> {
        let query = Insert::deserialize(structure).map_err(NodeError::CQLError)?;
        QueryExecution::new(node.clone(), connections).execute(
            Query::Insert(query),
            internode,
            replication,
            open_query_id,
            client_id,
        )
    }

    /// Handles a `CREATE_TABLE` command.
    fn handle_create_table_command(
        node: &Arc<Mutex<Node>>,
        structure: &str,
        connections: Arc<Mutex<HashMap<String, Arc<Mutex<TcpStream>>>>>,
        internode: bool,
        open_query_id: i32,
        client_id: i32,
    ) -> Result<Option<((i32, i32), InternodeResponse)>, NodeError> {
        let query = CreateTable::deserialize(structure).map_err(NodeError::CQLError)?;
        QueryExecution::new(node.clone(), connections).execute(
            Query::CreateTable(query),
            internode,
            false,
            open_query_id,
            client_id,
        )
    }

    /// Handles a `DROP_TABLE` command.
    fn handle_drop_table_command(
        node: &Arc<Mutex<Node>>,
        structure: &str,
        connections: Arc<Mutex<HashMap<String, Arc<Mutex<TcpStream>>>>>,
        internode: bool,
        open_query_id: i32,
        client_id: i32,
    ) -> Result<Option<((i32, i32), InternodeResponse)>, NodeError> {
        let query = DropTable::deserialize(structure).map_err(NodeError::CQLError)?;
        QueryExecution::new(node.clone(), connections).execute(
            Query::DropTable(query),
            internode,
            false,
            open_query_id,
            client_id,
        )
    }

    /// Handles an `ALTER_TABLE` command.
    fn handle_alter_table_command(
        node: &Arc<Mutex<Node>>,
        structure: &str,
        connections: Arc<Mutex<HashMap<String, Arc<Mutex<TcpStream>>>>>,
        internode: bool,
        open_query_id: i32,
        client_id: i32,
    ) -> Result<Option<((i32, i32), InternodeResponse)>, NodeError> {
        let query = AlterTable::deserialize(structure).map_err(NodeError::CQLError)?;
        QueryExecution::new(node.clone(), connections).execute(
            Query::AlterTable(query),
            internode,
            false,
            open_query_id,
            client_id,
        )
    }

    /// Handles a `CREATE_KEYSPACE` command.
    fn handle_create_keyspace_command(
        node: &Arc<Mutex<Node>>,
        structure: &str,
        connections: Arc<Mutex<HashMap<String, Arc<Mutex<TcpStream>>>>>,
        internode: bool,
        open_query_id: i32,
        client_id: i32,
    ) -> Result<Option<((i32, i32), InternodeResponse)>, NodeError> {
        let query = CreateKeyspace::deserialize(structure).map_err(NodeError::CQLError)?;
        QueryExecution::new(node.clone(), connections).execute(
            Query::CreateKeyspace(query),
            internode,
            false,
            open_query_id,
            client_id,
        )
    }

    /// Handles a `DROP_KEYSPACE` command.
    fn handle_drop_keyspace_command(
        node: &Arc<Mutex<Node>>,
        structure: &str,
        connections: Arc<Mutex<HashMap<String, Arc<Mutex<TcpStream>>>>>,
        internode: bool,
        open_query_id: i32,
        client_id: i32,
    ) -> Result<Option<((i32, i32), InternodeResponse)>, NodeError> {
        let query = DropKeyspace::deserialize(structure).map_err(NodeError::CQLError)?;
        QueryExecution::new(node.clone(), connections).execute(
            Query::DropKeyspace(query),
            internode,
            false,
            open_query_id,
            client_id,
        )
    }

    /// Handles an `ALTER_KEYSPACE` command.
    fn handle_alter_keyspace_command(
        node: &Arc<Mutex<Node>>,
        structure: &str,
        connections: Arc<Mutex<HashMap<String, Arc<Mutex<TcpStream>>>>>,
        internode: bool,
        open_query_id: i32,
        client_id: i32,
    ) -> Result<Option<((i32, i32), InternodeResponse)>, NodeError> {
        let query = AlterKeyspace::deserialize(structure).map_err(NodeError::CQLError)?;
        QueryExecution::new(node.clone(), connections).execute(
            Query::AlterKeyspace(query),
            internode,
            false,
            open_query_id,
            client_id,
        )
    }

    /// Handles an `UPDATE` command.
    fn handle_update_command(
        node: &Arc<Mutex<Node>>,
        structure: &str,
        connections: Arc<Mutex<HashMap<String, Arc<Mutex<TcpStream>>>>>,
        internode: bool,
        replication: bool,
        open_query_id: i32,
        client_id: i32,
    ) -> Result<Option<((i32, i32), InternodeResponse)>, NodeError> {
        let query = Update::deserialize(structure).map_err(NodeError::CQLError)?;
        QueryExecution::new(node.clone(), connections).execute(
            Query::Update(query),
            internode,
            replication,
            open_query_id,
            client_id,
        )
    }

    /// Handles a `DELETE` command.
    fn handle_delete_command(
        node: &Arc<Mutex<Node>>,
        structure: &str,
        connections: Arc<Mutex<HashMap<String, Arc<Mutex<TcpStream>>>>>,
        internode: bool,
        replication: bool,
        open_query_id: i32,
        client_id: i32,
    ) -> Result<Option<((i32, i32), InternodeResponse)>, NodeError> {
        let query = Delete::deserialize(structure).map_err(NodeError::CQLError)?;
        QueryExecution::new(node.clone(), connections).execute(
            Query::Delete(query),
            internode,
            replication,
            open_query_id,
            client_id,
        )
    }

    /// Handles a `SELECT` command.
    fn handle_select_command(
        node: &Arc<Mutex<Node>>,
        structure: &str,
        connections: Arc<Mutex<HashMap<String, Arc<Mutex<TcpStream>>>>>,
        internode: bool,
        replication: bool,
        open_query_id: i32,
        client_id: i32,
    ) -> Result<Option<((i32, i32), InternodeResponse)>, NodeError> {
        let query = Select::deserialize(structure).map_err(NodeError::CQLError)?;
        QueryExecution::new(node.clone(), connections).execute(
            Query::Select(query),
            internode,
            replication,
            open_query_id,
            client_id,
        )
    }

    /// Handles an `INSERT` command.
    fn handle_use_command(
        node: &Arc<Mutex<Node>>,
        structure: &str,
        connections: Arc<Mutex<HashMap<String, Arc<Mutex<TcpStream>>>>>,
        internode: bool,
        open_query_id: i32,
        client_id: i32,
    ) -> Result<Option<((i32, i32), InternodeResponse)>, NodeError> {
        let query = Use::deserialize(structure).map_err(NodeError::CQLError)?;
        QueryExecution::new(node.clone(), connections).execute(
            Query::Use(query),
            internode,
            false,
            open_query_id,
            client_id,
        )
    }
}<|MERGE_RESOLUTION|>--- conflicted
+++ resolved
@@ -352,7 +352,6 @@
     // ) -> Result<(), NodeError> {
     //     let mut guard_node = node.lock()?;
 
-<<<<<<< HEAD
         let bytes = message.as_bytes();
 
         let gossip_message =
@@ -400,19 +399,6 @@
 
         // TODO
         // informar al partitioner que un nodo se ha unido
-=======
-    //     // guard_node.gossiper;
-
-    //     // TODO
-    //     // acá tendríamos acceso a node.gossiper y node.partitioner
-    //     // 1. deserializar el msj
-    //     // 2. mandar el mensaje que corresponda
-    //     // 3. actualizar el node.endpoints_state según corresponda
-    //     // 4. informarle al partitioner según corresponda
-    //     // listo
-
-    //     // connect_and_send_message(peer_id, port, connections, message);
->>>>>>> beab7ec8
 
     //     Ok(())
     // }
