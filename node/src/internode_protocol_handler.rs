--- conflicted
+++ resolved
@@ -109,7 +109,6 @@
     pub fn handle_command(
         &self,
         node: &Arc<Mutex<Node>>,
-<<<<<<< HEAD
         message: &[u8],
         _stream: &mut Arc<Mutex<TcpStream>>,
         connections: Arc<Mutex<HashMap<String, Arc<Mutex<TcpStream>>>>>,
@@ -121,36 +120,12 @@
         match message.content {
             InternodeMessageContent::Query(query) => {
                 self.handle_query_command(node, query, connections, is_seed, message.from)?;
-=======
-        message: &str,
-        connections: Arc<Mutex<HashMap<String, Arc<Mutex<TcpStream>>>>>,
-        is_seed: bool,
-    ) -> Result<(), NodeError> {
-        let cleaned_message = message.trim_end();
-        let parts: Vec<&str> = cleaned_message.splitn(2, " - ").collect();
-
-        if parts.len() < 2 {
-            return Err(NodeError::InternodeProtocolError);
-        }
-        match parts[0] {
-            "QUERY" => {
-                self.handle_query_command(node, parts[1], connections, is_seed)?;
->>>>>>> 799d4b1d
                 Ok(())
             }
             InternodeMessageContent::Response(response) => {
                 self.handle_response_command(node, &response)?;
                 Ok(())
             }
-<<<<<<< HEAD
-=======
-
-            "GOSSIP" => {
-                self.handle_gossip_command(node, parts[1], connections)?;
-                Ok(())
-            }
-            _ => Err(NodeError::InternodeProtocolError),
->>>>>>> 799d4b1d
         }
     }
 
@@ -251,20 +226,13 @@
                 );
             }
         }
-<<<<<<< HEAD
         let query_type = query
             .query_string
             .split_whitespace()
             .next()
             .ok_or(NodeError::InternodeProtocolError)?;
 
-        let result: Result<Option<(i32, String)>, NodeError> = match query_type {
-=======
         let result: Result<Option<((i32, i32), String)>, NodeError> = match query_type {
-            "HANDSHAKE" => {
-                Self::handle_introduction_command(node, nodo_id, connections.clone(), is_seed)
-            }
->>>>>>> 799d4b1d
             "CREATE_TABLE" => Self::handle_create_table_command(
                 node,
                 &query.query_string,
@@ -360,11 +328,10 @@
             _ => Err(NodeError::InternodeProtocolError),
         };
 
-<<<<<<< HEAD
-        let response: Option<(i32, String)> = result?;
+        let response: Option<((i32, i32), String)> = result?;
 
         if let Some(responses) = response {
-            let (_, value): (i32, String) = responses;
+            let (_, value): ((i32, i32), String) = responses;
             let (select_columns, values) = value
                 .split_once("\n")
                 .ok_or(NodeError::InternodeProtocolError)?;
@@ -393,15 +360,6 @@
                     }),
                 },
             )?;
-=======
-        let response: Option<((i32, i32), String)> = result?;
-        if let Some(responses) = response {
-            let (_, value): ((i32, i32), String) = responses;
-            let peer_id: Ipv4Addr = nodo_id
-                .parse()
-                .map_err(|_| NodeError::InternodeProtocolError)?;
-            connect_and_send_message(peer_id, INTERNODE_PORT, connections, &value)?;
->>>>>>> 799d4b1d
         }
 
         Ok(())
@@ -807,19 +765,11 @@
         );
     }
 
-<<<<<<< HEAD
     // #[test]
     // fn test_create_protocol_response() {
     //     let response = InternodeProtocolHandler::create_protocol_response("OK", "content", 1);
     //     assert_eq!(response, "RESPONSE - 1 - OK - content - 2");
     // }
-=======
-    #[test]
-    fn test_create_protocol_response() {
-        let response = InternodeProtocolHandler::create_protocol_response("OK", "content", 1);
-        assert_eq!(response, "RESPONSE - 1 - OK - content");
-    }
->>>>>>> 799d4b1d
 
     #[test]
     fn test_handle_invalid_command() {
@@ -830,7 +780,6 @@
         let handler = InternodeProtocolHandler::new();
         let connections = Arc::new(Mutex::new(HashMap::new()));
 
-<<<<<<< HEAD
         // Crear un TcpStream real conectándose al listener
         let client_stream = TcpStream::connect("127.0.0.1:8080").unwrap();
 
@@ -865,9 +814,4 @@
     //     );
     //     assert!(result.is_ok());
     // }
-=======
-        let result = handler.handle_command(&node, "INVALID - command", connections, false);
-        assert!(matches!(result, Err(NodeError::InternodeProtocolError)));
-    }
->>>>>>> 799d4b1d
 }