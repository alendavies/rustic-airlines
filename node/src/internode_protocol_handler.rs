// Exportar todos los elementos del módulo query_execution

use crate::internode_protocol::message::{InternodeMessage, InternodeMessageContent};
use crate::internode_protocol::query::InternodeQuery;
use crate::internode_protocol::response::{InternodeResponse, InternodeResponseStatus};
use crate::open_query_handler::OpenQueryHandler;
use crate::utils::{check_keyspace, check_table, connect_and_send_message};
use crate::{storage_engine, Node, NodeError, Query, QueryExecution, INTERNODE_PORT};
use chrono::Utc;
use gossip::messages::GossipMessage;
use gossip::structures::application_state::TableSchema;
use logger::{Color, Logger};
use native_protocol::frame::Frame;
use native_protocol::messages::error;
use native_protocol::Serializable;
use partitioner::Partitioner;
use query_creator::clauses::keyspace::{
    alter_keyspace_cql::AlterKeyspace, create_keyspace_cql::CreateKeyspace,
    drop_keyspace_cql::DropKeyspace,
};
use query_creator::clauses::table::{
    alter_table_cql::AlterTable, create_table_cql::CreateTable, drop_table_cql::DropTable,
};
use query_creator::clauses::types::column::Column;
use query_creator::clauses::use_cql::Use;
use query_creator::clauses::{
    delete_cql::Delete, insert_cql::Insert, select_cql::Select, update_cql::Update,
};
use query_creator::{CreateClientResponse, NeedsKeyspace, NeedsTable, QueryCreator};
use std::collections::HashMap;
use std::io::Write;
use std::net::{Ipv4Addr, TcpStream};
use std::path::PathBuf;
use std::sync::{Arc, Mutex};

/// Struct that represents the handler for internode communication protocol.
pub struct InternodeProtocolHandler;

impl InternodeProtocolHandler {
    /// Creates a new `InternodeProtocolHandler` for handling internode commands
    /// and responses between nodes in a distributed setting.
    pub fn new() -> Self {
        InternodeProtocolHandler
    }

    /// Handles incoming commands sent to the node in a distributed database system.
    ///
    /// # Purpose
    /// Processes various types of internode messages, including queries, responses, and gossip messages.
    /// Delegates the handling of each message type to specialized helper functions to ensure efficient
    /// and accurate execution.
    ///
    /// # Parameters
    /// - `node: &Arc<Mutex<Node>>`
    ///   - A thread-safe, shared reference to the node handling the command.
    ///   - This ensures safe access and modifications during message processing.
    /// - `message: InternodeMessage`
    ///   - The received message containing:
    ///     - `content`: The type of message, which may be:
    ///       - `InternodeMessageContent::Query`: Represents a query to be executed on this node.
    ///       - `InternodeMessageContent::Response`: Represents a response to a previously issued query.
    ///       - `InternodeMessageContent::Gossip`: Represents a gossip protocol message for cluster state sharing.
    ///     - `from`: The identifier of the node that sent the message.
    /// - `connections: Arc<Mutex<HashMap<String, Arc<Mutex<TcpStream>>>>>`
    ///   - A thread-safe map of active connections to other nodes in the cluster.
    ///   - Keys are node addresses (as strings), and values are thread-safe `TcpStream` objects for communication.
    ///
    /// # Returns
    /// - `Result<(), NodeError>`
    ///   - On success:
    ///     - Returns `Ok(())`, indicating that the command was successfully handled.
    ///   - On failure:
    ///     - Returns `Err(NodeError)` with details about the error encountered.
    ///
    /// # Behavior
    /// 1. **Query Handling**:
    ///    - If the message content is `InternodeMessageContent::Query`, calls `handle_query_command`.
    ///    - Executes the query on the local node and manages communication with other nodes if necessary.
    /// 2. **Response Handling**:
    ///    - If the message content is `InternodeMessageContent::Response`, calls `handle_response_command`.
    ///    - Processes the response for a previously issued query or command.
    /// 3. **Gossip Handling**:
    ///    - If the message content is `InternodeMessageContent::Gossip`, calls `handle_gossip_command`.
    ///    - Updates the node's internal state based on the gossip protocol message.
    /// 4. **Error Handling**:
    ///    - Any errors encountered during the handling of commands are returned as `NodeError`.
    ///
    /// # Message Types
    /// - `InternodeMessageContent::Query`:
    ///   - Represents a database query to be executed (e.g., SELECT, INSERT, UPDATE, DELETE, or schema operations).
    /// - `InternodeMessageContent::Response`:
    ///   - Represents the result of a previously executed query or command.
    /// - `InternodeMessageContent::Gossip`:
    ///   - Represents messages exchanged between nodes to share cluster state and maintain consistency.
    ///
    /// # Errors
    /// - Returns `NodeError` in the following cases:
    ///   - Failure in handling a query command (e.g., invalid query syntax or execution issues).
    ///   - Failure in processing a response command (e.g., unexpected or malformed response).
    ///   - Errors during gossip command processing (e.g., communication or state update issues).
    ///
    /// # Notes
    /// - This function relies on `handle_query_command`, `handle_response_command`, and `handle_gossip_command` for specific operations.
    /// - Assumes the `message` is valid and well-formed; malformed messages may result in `NodeError`.
    /// - The function is part of the internode communication layer in a distributed database system.

    pub fn handle_command(
        &self,
        node: &Arc<Mutex<Node>>,
        message: InternodeMessage,
        connections: Arc<Mutex<HashMap<String, Arc<Mutex<TcpStream>>>>>,
    ) -> Result<(), NodeError> {
        let log = { node.lock()?.get_logger() };
        match message.clone().content {
            InternodeMessageContent::Query(query) => {
<<<<<<< HEAD
                println!("recibio una query: {:?}", query.query_string);
=======
                let open_query_id_str = if query.open_query_id == 0 {
                    "REDISTRIBUTION"
                } else {
                    &format!("Query: {:?}", query.open_query_id)
                };
                log.info(
                    &format!(
                        "INTERNODE ({}): I RECEIVED {:?} from {:?}",
                        open_query_id_str, query.query_string, message.from
                    ),
                    Color::Blue,
                    true,
                )?;
>>>>>>> 983a2261
                self.handle_query_command(node, query, connections, message.clone().from)?;
                Ok(())
            }
            InternodeMessageContent::Response(response) => {
                log.info(
                    &format!(
                        "INTERNODE (Query: {}): I RECEIVED {:?} from {:?}",
                        response.open_query_id, response.status, message.from
                    ),
                    Color::Blue,
                    true,
                )?;
                self.handle_response_command(node, &response, message.from, connections)?;

                Ok(())
            }
            InternodeMessageContent::Gossip(message) => {
                self.handle_gossip_command(node, &message, connections)?;
                Ok(())
            }
        }
    }

    /// Adds an OK response to an open query, determines if the query is complete, and sends the final response to the client.
    ///
    /// # Purpose
    /// This function handles the final stages of processing for a distributed query in a database cluster.
    /// It collects responses from multiple nodes, performs consistency checks (e.g., read repair), and
    /// sends the final result back to the client if all responses have been received.
    ///
    /// # Parameters
    /// - `query_handler: &mut OpenQueryHandler`
    ///   - A mutable reference to the `OpenQueryHandler`, which tracks ongoing queries and their associated responses.
    /// - `response: &InternodeResponse`
    ///   - The response received from another node, containing query results or status.
    /// - `open_query_id: i32`
    ///   - The unique identifier of the open query being processed.
    /// - `keyspace_name: String`
    ///   - The name of the keyspace associated with the query.
    /// - `table: Option<TableSchema>`
    ///   - An optional table schema that defines the structure of the table involved in the query.
    /// - `columns: Vec<Column>`
    ///   - A vector of column metadata associated with the query, used for filtering and organizing results.
    /// - `self_ip: Ipv4Addr`
    ///   - The IP address of the current node processing the query.
    /// - `from: Ipv4Addr`
    ///   - The IP address of the node that sent the response.
    /// - `connections: Arc<Mutex<HashMap<String, Arc<Mutex<TcpStream>>>>>`
    ///   - A thread-safe map of connections to other nodes in the cluster.
    ///   - Keys are node addresses as strings, and values are `TcpStream` objects for internode communication.
    /// - `partitioner: Partitioner`
    ///   - The partitioner used to distribute and retrieve data within the cluster.
    /// - `storage_path: PathBuf`
    ///   - The file system path for accessing local storage.
    ///
    /// # Returns
    /// - `Result<(), NodeError>`
    ///   - On success:
    ///     - Returns `Ok(())`, indicating that the response was successfully added and processed.
    ///   - On failure:
    ///     - Returns `Err(NodeError)` with details about the error encountered during processing.
    ///
    /// # Behavior
    /// 1. **Add OK Response**:
    ///    - Adds the given `response` to the open query identified by `open_query_id` using the `query_handler`.
    ///    - Determines if the query has been completed (i.e., all required responses have been received).
    /// 2. **Read Repair**:
    ///    - If the query is complete:
    ///      - Collects the responses from all involved nodes using `get_acumulated_responses`.
    ///      - Performs a read repair operation to ensure consistency across nodes:
    ///        - Identifies the most up-to-date row based on the responses.
    ///        - Updates inconsistent nodes to align with the most recent data.
    /// 3. **Filter and Join Columns**:
    ///    - Filters and organizes the rows based on the query's select columns and metadata from the response.
    /// 4. **Create Client Response**:
    ///    - Constructs the response frame for the client using the query's metadata and the final row set.
    /// 5. **Send Response**:
    ///    - Sends the response frame to the client and ensures the connection is flushed.
    ///
    /// # Errors
    /// - Returns `NodeError` in the following cases:
    ///   - Issues during read repair or row consistency checks.
    ///   - Errors in constructing or sending the client response frame.
    ///   - Connection write or flush failures.
    ///
    /// # Notes
    /// - This function is part of the internode query processing system, ensuring data consistency and client response delivery.
    /// - Read repair is a key feature of distributed databases, maintaining data consistency across nodes.
    /// - The function assumes the query is valid and that the `query_handler` has been correctly initialized and managed.

    pub fn add_ok_response_to_open_query_and_send_response_if_closed(
        query_handler: &mut OpenQueryHandler,
        response: &InternodeResponse,
        open_query_id: i32,
        keyspace_name: String,
        table: Option<TableSchema>,
        columns: Vec<Column>,
        self_ip: Ipv4Addr,
        from: Ipv4Addr,
        connections: Arc<Mutex<HashMap<String, Arc<Mutex<TcpStream>>>>>,
        partitioner: Partitioner,
        storage_path: PathBuf,
        logger: Logger,
    ) -> Result<(), NodeError> {
        if let Some(open_query) =
            query_handler.add_ok_response_and_get_if_closed(open_query_id, response.clone(), from)
        {
            let contents_of_different_nodes = open_query.get_acumulated_responses();
            //here we have to determinated the more new row
            // and do READ REPAIR

            let mut rows = vec![];
            if let Some(table) = table {
                rows = Self::read_repair(
                    contents_of_different_nodes,
                    columns.clone(),
                    self_ip,
                    keyspace_name.clone(),
                    table.clone(),
                    connections,
                    partitioner,
                    storage_path,
                )?;

                rows = if let Some(content) = &response.content {
                    Self::filter_and_join_columns(
                        rows,
                        content.select_columns.clone(),
                        content.columns.clone(),
                    )
                } else {
                    vec![]
                };
            };

            let mut connection = open_query.get_connection();
            let frame =
                open_query
                    .get_query()
                    .create_client_response(columns, keyspace_name, rows)?;

            logger.info(
                &format!(
                    "NATIVE: I sent FRAME RESPONSE to client {:?}",
                    connection.peer_addr()?
                ),
                Color::Green,
                true,
            )?;

            connection.write(&frame.to_bytes()?)?;
            connection.flush()?;
            Ok(())
        } else {
            Ok(())
        }
    }

    /// Performs a read repair operation to ensure data consistency across nodes in a distributed database system.
    ///
    /// # Purpose
    /// Read repair is a fundamental mechanism in distributed databases to ensure eventual consistency.
    /// When data is read from multiple nodes, inconsistencies may arise due to network delays, partial failures,
    /// or outdated replicas. This function identifies the most recent version of data for each key, updates
    /// outdated nodes with the correct version, and returns the latest consistent data to the caller.
    ///
    /// # Parameters
    /// - `contents_of_different_nodes: Vec<(Ipv4Addr, InternodeResponse)>`
    ///   - A collection of responses from different nodes. Each response includes:
    ///     - The IP address of the responding node.
    ///     - An `InternodeResponse` containing query results and metadata.
    /// - `columns: Vec<Column>`
    ///   - A vector of column metadata that defines the structure of the table. This includes information about
    ///     primary keys and clustering columns used to identify and order rows.
    /// - `self_ip: Ipv4Addr`
    ///   - The IP address of the current node performing the read repair.
    /// - `keyspace_name: String`
    ///   - The name of the keyspace associated with the table being queried.
    /// - `table: TableSchema`
    ///   - The schema of the table being queried. This includes details about columns, keys, and clustering order.
    /// - `connections: Arc<Mutex<HashMap<String, Arc<Mutex<TcpStream>>>>>`
    ///   - A thread-safe map of active connections to other nodes in the cluster.
    ///     - Keys are node addresses as strings.
    ///     - Values are thread-safe `TcpStream` objects for internode communication.
    /// - `partitioner: Partitioner`
    ///   - The partitioner responsible for determining the placement of data in the cluster based on primary keys.
    /// - `storage_path: PathBuf`
    ///   - The file system path for accessing local storage.
    ///
    /// # Returns
    /// - `Result<Vec<String>, NodeError>`
    ///   - On success:
    ///     - Returns a `Vec<String>` containing the rows of the latest consistent data, formatted as strings.
    ///   - On failure:
    ///     - Returns `Err(NodeError)` if an error occurs during the repair process or node communication.
    ///
    /// # Behavior
    /// 1. **Key Index Extraction**:
    ///    - Extracts indices for primary key and clustering columns from the `columns` metadata to identify rows uniquely.
    /// 2. **Identify Latest Versions**:
    ///    - Compares responses from all nodes to determine the most recent version of each row based on timestamps.
    ///    - Uses the `find_latest_versions` helper function to construct a mapping of keys to their latest values.
    /// 3. **Repair Outdated Nodes**:
    ///    - Updates nodes with outdated data by sending the latest version of inconsistent rows:
    ///      - If the outdated node is not the current node (`self_ip`), sends an update query to the affected node.
    ///      - If the outdated node is the current node, applies the update locally using the storage engine.
    ///    - Uses the `repair_nodes` helper function for this step.
    /// 4. **Return Consistent Data**:
    ///    - Returns the rows corresponding to the latest consistent data after performing repairs.
    ///
    /// # Key Internal Logic
    /// - **Primary and Clustering Keys**:
    ///   - Primary keys are used to determine data partitioning.
    ///   - Clustering columns define the order of rows within a partition.
    /// - **Timestamp Comparison**:
    ///   - Timestamps are used to identify the most recent version of a row.
    ///   - Rows with older timestamps are considered outdated and are repaired.
    /// - **Node Communication**:
    ///   - Uses internode communication to propagate updates to other nodes as part of the repair process.
    ///
    /// # Notes
    /// - This function is not public but is a cornerstone of maintaining consistency in the system.
    /// - It assumes that `contents_of_different_nodes` contains well-formed responses from participating nodes.
    /// - Read repair can introduce additional network traffic and disk I/O, but it ensures that the database converges
    ///   towards a consistent state.
    ///
    /// # Errors
    /// - Returns `NodeError` in the following scenarios:
    ///   - Failures in node communication while sending updates.
    ///   - Issues in constructing or applying updates on local or remote nodes.
    ///   - Errors in parsing or processing timestamps or values.
    ///
    /// # Importance
    /// Read repair is critical for ensuring that distributed databases provide accurate and consistent results to users.
    /// While it is an internal mechanism, its role in reconciling inconsistencies makes it essential for achieving
    /// the system's eventual consistency guarantees.

    fn read_repair(
        contents_of_different_nodes: Vec<(Ipv4Addr, InternodeResponse)>,
        columns: Vec<Column>,
        self_ip: Ipv4Addr,
        keyspace_name: String,
        table: TableSchema,
        connections: Arc<Mutex<HashMap<String, Arc<Mutex<TcpStream>>>>>,
        partitioner: Partitioner,
        storage_path: PathBuf,
    ) -> Result<Vec<String>, NodeError> {
        let primary_key_indices = Self::get_key_indices(&columns, true);
        let clustering_column_indices = Self::get_key_indices(&columns, false);

        let latest_versions = Self::find_latest_versions(
            &contents_of_different_nodes,
            &primary_key_indices,
            &clustering_column_indices,
        );

        let updated_rows = Self::repair_nodes(
            contents_of_different_nodes,
            &columns,
            &primary_key_indices,
            &clustering_column_indices,
            latest_versions,
            &self_ip,
            &keyspace_name,
            table,
            &connections,
            &partitioner,
            storage_path,
        )?;

        Ok(updated_rows)
    }

    fn get_key_indices(columns: &[Column], is_partition_key: bool) -> Vec<usize> {
        columns
            .iter()
            .enumerate()
            .filter_map(|(index, column)| {
                if is_partition_key && column.is_partition_key {
                    Some(index)
                } else if !is_partition_key && column.is_clustering_column {
                    Some(index)
                } else {
                    None
                }
            })
            .collect()
    }

    fn find_latest_versions(
        contents_of_different_nodes: &[(Ipv4Addr, InternodeResponse)],
        primary_key_indices: &[usize],
        clustering_column_indices: &[usize],
    ) -> HashMap<String, (Ipv4Addr, i64, Vec<String>)> {
        let mut latest_versions: HashMap<String, (Ipv4Addr, i64, Vec<String>)> = HashMap::new();

        for (node_ip, response) in contents_of_different_nodes {
            if let Some(content) = &response.content {
                for value in &content.values {
                    let key =
                        Self::build_key(value, primary_key_indices, clustering_column_indices);
                    let current_timestamp = Self::get_timestamp(value);

                    if let Some((_, latest_timestamp, _)) = latest_versions.get(&key) {
                        if *latest_timestamp < current_timestamp {
                            latest_versions
                                .insert(key, (*node_ip, current_timestamp, value.clone()));
                        }
                    } else {
                        latest_versions.insert(key, (*node_ip, current_timestamp, value.clone()));
                    }
                }
            }
        }

        latest_versions
    }

    fn build_key(
        value: &[String],
        primary_key_indices: &[usize],
        clustering_column_indices: &[usize],
    ) -> String {
        let mut key_components: Vec<String> = Vec::new();

        for &index in primary_key_indices {
            key_components.push(value[index].clone());
        }
        for &index in clustering_column_indices {
            key_components.push(value[index].clone());
        }

        key_components.join("|")
    }

    fn get_timestamp(value: &[String]) -> i64 {
        let timestamp_index = value.len() - 1;
        value[timestamp_index].parse::<i64>().unwrap_or(0)
    }

    fn repair_nodes(
        contents_of_different_nodes: Vec<(Ipv4Addr, InternodeResponse)>,
        columns: &[Column],
        primary_key_indices: &[usize],
        clustering_column_indices: &[usize],
        latest_versions: HashMap<String, (Ipv4Addr, i64, Vec<String>)>,
        self_ip: &Ipv4Addr,
        keyspace_name: &String,
        table: TableSchema,
        connections: &Arc<Mutex<HashMap<String, Arc<Mutex<TcpStream>>>>>,
        partitioner: &Partitioner,
        storage_path: PathBuf,
    ) -> Result<Vec<String>, NodeError> {
        let mut updated_rows: Vec<String> = Vec::new();
        let table_name = &table.get_name();
        for (node_ip, response) in &contents_of_different_nodes {
            if let Some(content) = &response.content {
                for value in &content.values {
                    let key =
                        Self::build_key(value, primary_key_indices, clustering_column_indices);

                    if let Some((latest_ip, latest_timestamp, latest_value)) =
                        latest_versions.get(&key)
                    {
                        let current_timestamp = Self::get_timestamp(value);

                        if node_ip != latest_ip && current_timestamp < *latest_timestamp {
                            let insert_query = Self::generate_insert_query(
                                keyspace_name,
                                table_name,
                                columns,
                                latest_value,
                            );

                            let replication = Self::get_is_replication(
                                latest_value,
                                primary_key_indices,
                                partitioner,
                                node_ip,
                            )?;

                            if node_ip != self_ip {
                                Self::send_update_to_node(
                                    *node_ip,
                                    connections,
                                    insert_query,
                                    self_ip,
                                    keyspace_name,
                                    replication,
                                )?;
                            } else {
                                let latest_values = latest_value
                                    .iter()
                                    .map(|v| v.as_str())
                                    .take(latest_value.len() - 1)
                                    .collect();

                                Self::update_this_node(
                                    self_ip,
                                    keyspace_name,
                                    replication,
                                    table_name,
                                    latest_values,
                                    table.get_clustering_column_in_order(),
                                    columns,
                                    storage_path.clone(),
                                )?;
                                // Opcional: manejar lógica para actualizar el propio nodo si es necesario
                            }
                        }
                    }
                }
            }
        }

        updated_rows.extend(
            latest_versions
                .into_iter()
                .map(|(_, (_, _, value))| value.join(",")),
        );

        Ok(updated_rows)
    }

    fn get_is_replication(
        latest_value: &[String],
        primary_key_indices: &[usize],
        partitioner: &Partitioner,
        node_ip: &Ipv4Addr,
    ) -> Result<bool, NodeError> {
        // Construir la clave particionada a partir de los valores de las claves primarias
        let value_partitioner_key: Vec<String> = primary_key_indices
            .iter()
            .map(|&index| latest_value[index].clone())
            .collect();

        let value_to_hash = value_partitioner_key.join("");

        // Determinar si el nodo necesita replicación
        let is_replication = partitioner.get_ip(value_to_hash)? != *node_ip;

        Ok(is_replication)
    }

    fn generate_insert_query(
        keyspace_name: &String,
        table_name: &String,
        columns: &[Column],
        latest_value: &[String],
    ) -> String {
        let mut insert_query = format!("INSERT INTO {}.{} (", keyspace_name, table_name);

        insert_query.push_str(
            &columns
                .iter()
                .map(|col| col.name.clone())
                .collect::<Vec<String>>()
                .join(","),
        );
        insert_query.push_str(") VALUES (");

        insert_query.push_str(
            &latest_value
                .iter()
                .take(latest_value.len().saturating_sub(1))
                .map(|val| format!("'{}'", val))
                .collect::<Vec<String>>()
                .join(","),
        );
        insert_query.push_str(");");

        insert_query
    }

    fn send_update_to_node(
        node_ip: Ipv4Addr,
        connections: &Arc<Mutex<HashMap<String, Arc<Mutex<TcpStream>>>>>,
        query: String,
        self_ip: &Ipv4Addr,
        keyspace_name: &String,
        replication: bool,
    ) -> Result<(), NodeError> {
        let message = InternodeMessage::new(
            *self_ip,
            InternodeMessageContent::Query(InternodeQuery {
                query_string: query,
                open_query_id: 0,
                client_id: 0,
                replication: replication,
                keyspace_name: keyspace_name.clone(),
                timestamp: Utc::now().timestamp(),
            }),
        );

        connect_and_send_message(node_ip, INTERNODE_PORT, connections.clone(), message)?;
        Ok(())
    }

    fn update_this_node(
        self_ip: &Ipv4Addr,
        keyspace_name: &String,
        replication: bool,
        table_name: &String,
        values: Vec<&str>,
        clustering_columns_in_order: Vec<String>,
        columns: &[Column],
        path: PathBuf,
    ) -> Result<(), NodeError> {
        storage_engine::StorageEngine::new(path, self_ip.to_string()).insert(
            &keyspace_name,
            &table_name,
            values,
            columns.to_vec(),
            clustering_columns_in_order,
            replication,
            false,
            Utc::now().timestamp(),
        )?;
        Ok(())
    }

    fn filter_and_join_columns(
        rows: Vec<String>,
        select_columns: Vec<String>,
        columns: Vec<String>,
    ) -> Vec<String> {
        // Crear el encabezado con las columnas seleccionadas
        let mut result = vec![select_columns.join(",")];

        // Obtener los índices de las columnas seleccionadas
        let selected_indices: Vec<usize> = select_columns
            .iter()
            .filter_map(|col| columns.iter().position(|c| c == col))
            .collect();

        // Procesar cada fila de valores
        let filtered_rows: Vec<String> = rows
            .iter()
            .map(|row| {
                // Dividir la fila en sus componentes (se asume que están separadas por comas)
                let row_values: Vec<&str> = row.split(',').collect();

                // Seleccionar solo los valores correspondientes a los índices de las columnas seleccionadas
                selected_indices
                    .iter()
                    .map(|&i| row_values.get(i).unwrap_or(&"").to_string()) // Crear copias de los valores
                    .collect::<Vec<String>>()
                    .join(",")
            })
            .collect();

        // Agregar los valores procesados al resultado
        result.extend(filtered_rows);

        result
    }

    /// Adds an error response to an open query and sends the final error response to the client if the query is complete.
    ///
    /// # Purpose
    /// This function handles error scenarios for distributed queries. It marks an open query with an error response
    /// and checks if all required responses for the query have been received. If the query is complete, it constructs
    /// an error frame and sends it back to the client.
    ///
    /// # Parameters
    /// - `query_handler: &mut OpenQueryHandler`
    ///   - A mutable reference to the `OpenQueryHandler`, which tracks ongoing queries and their associated responses.
    ///   - This handler is used to mark the query with an error response and check if all responses have been received.
    /// - `open_query_id: i32`
    ///   - The unique identifier of the open query being processed.
    ///
    /// # Returns
    /// - `Result<(), NodeError>`
    ///   - On success:
    ///     - Returns `Ok(())`, indicating that the error response was successfully added and processed.
    ///   - On failure:
    ///     - Returns `Err(NodeError)` if there is an issue writing the error response to the client or flushing the connection.
    ///
    /// # Behavior
    /// 1. **Add Error Response**:
    ///    - Marks the query identified by `open_query_id` as having encountered an error using the `query_handler`.
    ///    - Determines if the query is complete (i.e., all responses, including the error response, have been received).
    /// 2. **Construct Error Frame**:
    ///    - If the query is complete:
    ///      - Creates an error response frame using the `Frame::Error` constructor with a `ServerError` message.
    /// 3. **Send Error Response**:
    ///    - Sends the error response frame to the client over the connection associated with the query.
    ///    - Ensures the connection is flushed to deliver the response promptly.
    ///
    /// # Errors
    /// - Returns `NodeError` in the following cases:
    ///   - Failure to write the error response frame to the client connection.
    ///   - Failure to flush the connection after writing the error frame.
    ///
    /// # Notes
    /// - This function is part of the error handling mechanism for distributed queries in a database cluster.
    /// - It ensures that the client is notified of errors in a timely and structured manner.
    /// - The `query_handler` must be properly initialized and managed to ensure consistent query tracking.
    ///
    /// # Example Workflow
    /// - A query encounters an error on one or more nodes.
    /// - This function is called to mark the query as having an error response.
    /// - If all responses for the query have been received, it constructs an error frame and sends it to the client.
    /// - If the query is not yet complete, no action is taken beyond marking the error response.

    pub fn add_error_response_to_open_query_and_send_response_if_closed(
        query_handler: &mut OpenQueryHandler,
        open_query_id: i32,
    ) -> Result<(), NodeError> {
        if let Some(open_query) = query_handler.add_error_response_and_get_if_closed(open_query_id)
        {
            let mut connection = open_query.get_connection();

            let error_frame = Frame::Error(error::Error::ServerError(".".to_string()));

            connection.write(&error_frame.to_bytes()?)?;
            connection.flush()?;
            Ok(())
        } else {
            Ok(())
        }
    }

    // Handles a query command received from another node.
    fn handle_query_command(
        &self,
        node: &Arc<Mutex<Node>>,
        query: InternodeQuery,
        connections: Arc<Mutex<HashMap<String, Arc<Mutex<TcpStream>>>>>,
        node_ip: Ipv4Addr,
    ) -> Result<(), NodeError> {
        if query.needs_keyspace() {
            let q = QueryCreator::new().handle_query(query.query_string.clone())?;
            check_keyspace(node, &q, query.client_id as i32, 6)?;
        }

        if query.needs_table() {
            let q = QueryCreator::new().handle_query(query.query_string.clone())?;
            check_table(node, &q, query.client_id as i32, 6)?;
        }

        if query.keyspace_name != "None" {
            {
                let mut guard_node = node.lock()?;
                let k = guard_node.get_keyspace(query.keyspace_name.as_str())?;
                guard_node.get_open_handle_query().set_keyspace_of_query(
                    query.open_query_id as i32,
                    k.ok_or(NodeError::KeyspaceError)?,
                );
            }
        }

        let self_ip;
        let logger;
        {
            let guard_node = node.lock()?;
            self_ip = guard_node.get_ip();
            logger = guard_node.get_logger();
        };
        let query_split: Vec<&str> = query.query_string.split_whitespace().collect();
        let result: Result<Option<((i32, i32), InternodeResponse)>, NodeError> =
            match query_split[0] {
                "CREATE" => match query_split[1] {
                    "TABLE" => Self::handle_create_table_command(
                        node,
                        &query.query_string,
                        connections.clone(),
                        true,
                        query.open_query_id as i32,
                        query.client_id as i32,
                    ),
                    "KEYSPACE" => Self::handle_create_keyspace_command(
                        node,
                        &query.query_string,
                        connections.clone(),
                        true,
                        query.open_query_id as i32,
                        query.client_id as i32,
                    ),
                    _ => Err(NodeError::InternodeProtocolError),
                },
                "DROP" => match query_split[1] {
                    "TABLE" => Self::handle_drop_table_command(
                        node,
                        &query.query_string,
                        connections.clone(),
                        true,
                        query.open_query_id as i32,
                        query.client_id as i32,
                    ),
                    "KEYSPACE" => Self::handle_drop_keyspace_command(
                        node,
                        &query.query_string,
                        connections.clone(),
                        true,
                        query.open_query_id as i32,
                        query.client_id as i32,
                    ),
                    _ => Err(NodeError::InternodeProtocolError),
                },
                "ALTER" => match query_split[1] {
                    "TABLE" => Self::handle_alter_table_command(
                        node,
                        &query.query_string,
                        connections.clone(),
                        true,
                        query.open_query_id as i32,
                        query.client_id as i32,
                    ),
                    "KEYSPACE" => Self::handle_alter_keyspace_command(
                        node,
                        &query.query_string,
                        connections.clone(),
                        true,
                        query.open_query_id as i32,
                        query.client_id as i32,
                    ),
                    _ => Err(NodeError::InternodeProtocolError),
                },
                "INSERT" => Self::handle_insert_command(
                    node,
                    &query.query_string,
                    connections.clone(),
                    true,
                    query.replication,
                    query.open_query_id as i32,
                    query.client_id as i32,
                    query.timestamp,
                ),
                "UPDATE" => Self::handle_update_command(
                    node,
                    &query.query_string,
                    connections.clone(),
                    true,
                    query.replication,
                    query.open_query_id as i32,
                    query.client_id as i32,
                    query.timestamp,
                ),
                "DELETE" => Self::handle_delete_command(
                    node,
                    &query.query_string,
                    connections.clone(),
                    true,
                    query.replication,
                    query.open_query_id as i32,
                    query.client_id as i32,
                    query.timestamp,
                ),
                "SELECT" => Self::handle_select_command(
                    node,
                    &query.query_string,
                    connections.clone(),
                    true,
                    query.replication,
                    query.open_query_id as i32,
                    query.client_id as i32,
                ),
                "USE" => Self::handle_use_command(
                    node,
                    &query.query_string,
                    connections.clone(),
                    true,
                    query.open_query_id as i32,
                    query.client_id as i32,
                ),
                _ => Err(NodeError::InternodeProtocolError),
            };

        let response: Option<((i32, i32), InternodeResponse)> = result?;

        if let Some(responses) = response {
            let (_, value): ((i32, i32), InternodeResponse) = responses.clone();

            if query.open_query_id != 0 {
                logger.info(
                    &format!(
                        "INTERNODE (Query: {:?}): I SENT OK to coordinator node: {:?}",
                        query.open_query_id, node_ip
                    ),
                    Color::Green,
                    true,
                )?;

                connect_and_send_message(
                    node_ip,
                    INTERNODE_PORT,
                    connections,
                    InternodeMessage {
                        from: self_ip,
                        content: InternodeMessageContent::Response(value),
                    },
                )?;
            }
        }

        Ok(())
    }

    // Handles a response command from another node.
    fn handle_response_command(
        &self,
        node: &Arc<Mutex<Node>>,
        response: &InternodeResponse,
        from: Ipv4Addr,
        connections: Arc<Mutex<HashMap<String, Arc<Mutex<TcpStream>>>>>,
    ) -> Result<(), NodeError> {
        let self_ip;
        let partitioner;
        let storage_path;
        let logger;
        {
            let guard_node = node.lock()?;
            self_ip = guard_node.get_ip();
            partitioner = guard_node.get_partitioner();
            storage_path = guard_node.storage_path.clone();
            logger = guard_node.get_logger();
        }
        let mut guard_node = node.lock()?;

        let query_handler = guard_node.get_open_handle_query();

        let keyspace = query_handler.get_keyspace_of_query(response.open_query_id as i32)?;

        let keyspace_name = if let Some(value) = keyspace {
            value.get_name()
        } else {
            "".to_string()
        };

        match response.status {
            InternodeResponseStatus::Ok => {
                self.process_ok_response(
                    query_handler,
                    response,
                    response.open_query_id as i32,
                    keyspace_name,
                    self_ip,
                    from,
                    connections,
                    partitioner,
                    storage_path.clone(),
                    logger,
                )?;
            }
            InternodeResponseStatus::Error => {
                self.process_error_response(query_handler, response.open_query_id as i32)?;
            }
        }

        Ok(())
    }

    // Handles a gossip command from another node.
    // This function is responsible for processing the gossip message and responding accordingly.
    fn handle_gossip_command(
        &self,
        node: &Arc<Mutex<Node>>,
        gossip_message: &GossipMessage,
        connections: Arc<Mutex<HashMap<String, Arc<Mutex<TcpStream>>>>>,
    ) -> Result<(), NodeError> {
        let mut guard_node = node.lock()?;

        match &gossip_message.payload {
            gossip::messages::Payload::Syn(syn) => {
                let ack = guard_node.gossiper.handle_syn(syn);

                let msg =
                    GossipMessage::new(guard_node.get_ip(), gossip::messages::Payload::Ack(ack));

                let result = connect_and_send_message(
                    gossip_message.from,
                    INTERNODE_PORT,
                    connections,
                    InternodeMessage::new(
                        guard_node.get_ip(),
                        InternodeMessageContent::Gossip(msg),
                    ),
                );

                if result.is_err() {
                    guard_node.gossiper.kill(gossip_message.from).ok();
                }
            }
            gossip::messages::Payload::Ack(ack) => {
                let ack2 = guard_node.gossiper.handle_ack(ack);

                let msg =
                    GossipMessage::new(guard_node.get_ip(), gossip::messages::Payload::Ack2(ack2));

                let result = connect_and_send_message(
                    gossip_message.from,
                    INTERNODE_PORT,
                    connections,
                    InternodeMessage::new(
                        guard_node.get_ip(),
                        InternodeMessageContent::Gossip(msg),
                    ),
                );

                if result.is_err() {
                    //println!("Node is dead: {:?}", gossip_message.from);
                    guard_node.gossiper.kill(gossip_message.from).ok();
                }
            }

            gossip::messages::Payload::Ack2(ack2) => {
                guard_node.gossiper.handle_ack2(ack2);
            }
        };

        Ok(())
    }

    // Procesa la respuesta cuando el estado es "OK"
    fn process_ok_response(
        &self,
        query_handler: &mut OpenQueryHandler,
        response: &InternodeResponse,
        open_query_id: i32,
        keyspace_name: String,
        self_ip: Ipv4Addr,
        from: Ipv4Addr,
        connections: Arc<Mutex<HashMap<String, Arc<Mutex<TcpStream>>>>>,
        partitioner: Partitioner,
        storage_path: PathBuf,
        logger: Logger,
    ) -> Result<(), NodeError> {
        // Obtener la consulta abierta

        let columns;
        let table;
        {
            let open_query = if let Some(value) = query_handler.get_query_mut(&open_query_id) {
                value
            } else {
                return Ok(());
            };

            table = open_query.get_table();
            // Copiar los valores necesarios para evitar el uso de `open_query` posteriormente
            columns = open_query
                .get_table()
                .map_or_else(Vec::new, |table| table.get_columns());
        }
        // Llamar a la función con los valores copiados, sin `open_query` en uso
        Self::add_ok_response_to_open_query_and_send_response_if_closed(
            query_handler,
            response,
            open_query_id,
            keyspace_name,
            table,
            columns,
            self_ip,
            from,
            connections,
            partitioner,
            storage_path,
            logger,
        )?;

        Ok(())
    }

    // Procesa la respuesta cuando el estado es "OK"
    fn process_error_response(
        &self,
        query_handler: &mut OpenQueryHandler,
        open_query_id: i32,
    ) -> Result<(), NodeError> {
        Self::add_error_response_to_open_query_and_send_response_if_closed(
            query_handler,
            open_query_id,
        )?;

        Ok(())
    }

    // Handles an `INSERT` command.
    fn handle_insert_command(
        node: &Arc<Mutex<Node>>,
        structure: &str,
        connections: Arc<Mutex<HashMap<String, Arc<Mutex<TcpStream>>>>>,
        internode: bool,
        replication: bool,
        open_query_id: i32,
        client_id: i32,
        timestamp: i64,
    ) -> Result<Option<((i32, i32), InternodeResponse)>, NodeError> {
        let query = Insert::deserialize(structure).map_err(NodeError::CQLError)?;
        let storage_path = { node.lock()?.storage_path.clone() };
        QueryExecution::new(node.clone(), connections, storage_path)?.execute(
            Query::Insert(query),
            internode,
            replication,
            open_query_id,
            client_id,
            Some(timestamp),
        )
    }

    // Handles a `CREATE_TABLE` command.
    fn handle_create_table_command(
        node: &Arc<Mutex<Node>>,
        structure: &str,
        connections: Arc<Mutex<HashMap<String, Arc<Mutex<TcpStream>>>>>,
        internode: bool,
        open_query_id: i32,
        client_id: i32,
    ) -> Result<Option<((i32, i32), InternodeResponse)>, NodeError> {
        let query = CreateTable::deserialize(structure).map_err(NodeError::CQLError)?;

        let storage_path = { node.lock()?.storage_path.clone() };
        QueryExecution::new(node.clone(), connections, storage_path)?.execute(
            Query::CreateTable(query),
            internode,
            false,
            open_query_id,
            client_id,
            None,
        )
    }

    // Handles a `DROP_TABLE` command.
    fn handle_drop_table_command(
        node: &Arc<Mutex<Node>>,
        structure: &str,
        connections: Arc<Mutex<HashMap<String, Arc<Mutex<TcpStream>>>>>,
        internode: bool,
        open_query_id: i32,
        client_id: i32,
    ) -> Result<Option<((i32, i32), InternodeResponse)>, NodeError> {
        let query = DropTable::deserialize(structure).map_err(NodeError::CQLError)?;
        let storage_path = { node.lock()?.storage_path.clone() };
        QueryExecution::new(node.clone(), connections, storage_path)?.execute(
            Query::DropTable(query),
            internode,
            false,
            open_query_id,
            client_id,
            None,
        )
    }

    // Handles an `ALTER_TABLE` command.
    fn handle_alter_table_command(
        node: &Arc<Mutex<Node>>,
        structure: &str,
        connections: Arc<Mutex<HashMap<String, Arc<Mutex<TcpStream>>>>>,
        internode: bool,
        open_query_id: i32,
        client_id: i32,
    ) -> Result<Option<((i32, i32), InternodeResponse)>, NodeError> {
        let query = AlterTable::deserialize(structure).map_err(NodeError::CQLError)?;
        let storage_path = { node.lock()?.storage_path.clone() };
        QueryExecution::new(node.clone(), connections, storage_path)?.execute(
            Query::AlterTable(query),
            internode,
            false,
            open_query_id,
            client_id,
            None,
        )
    }

    // Handles a `CREATE_KEYSPACE` command.
    fn handle_create_keyspace_command(
        node: &Arc<Mutex<Node>>,
        structure: &str,
        connections: Arc<Mutex<HashMap<String, Arc<Mutex<TcpStream>>>>>,
        internode: bool,
        open_query_id: i32,
        client_id: i32,
    ) -> Result<Option<((i32, i32), InternodeResponse)>, NodeError> {
        let storage_path = { node.lock()?.storage_path.clone() };
        let query = CreateKeyspace::deserialize(structure).map_err(NodeError::CQLError)?;
        QueryExecution::new(node.clone(), connections, storage_path)?.execute(
            Query::CreateKeyspace(query),
            internode,
            false,
            open_query_id,
            client_id,
            None,
        )
    }

    // Handles a `DROP_KEYSPACE` command.
    fn handle_drop_keyspace_command(
        node: &Arc<Mutex<Node>>,
        structure: &str,
        connections: Arc<Mutex<HashMap<String, Arc<Mutex<TcpStream>>>>>,
        internode: bool,
        open_query_id: i32,
        client_id: i32,
    ) -> Result<Option<((i32, i32), InternodeResponse)>, NodeError> {
        let query = DropKeyspace::deserialize(structure).map_err(NodeError::CQLError)?;
        let storage_path = { node.lock()?.storage_path.clone() };
        QueryExecution::new(node.clone(), connections, storage_path)?.execute(
            Query::DropKeyspace(query),
            internode,
            false,
            open_query_id,
            client_id,
            None,
        )
    }

    // Handles an `ALTER_KEYSPACE` command.
    fn handle_alter_keyspace_command(
        node: &Arc<Mutex<Node>>,
        structure: &str,
        connections: Arc<Mutex<HashMap<String, Arc<Mutex<TcpStream>>>>>,
        internode: bool,
        open_query_id: i32,
        client_id: i32,
    ) -> Result<Option<((i32, i32), InternodeResponse)>, NodeError> {
        let query = AlterKeyspace::deserialize(structure).map_err(NodeError::CQLError)?;
        let storage_path = { node.lock()?.storage_path.clone() };
        QueryExecution::new(node.clone(), connections, storage_path)?.execute(
            Query::AlterKeyspace(query),
            internode,
            false,
            open_query_id,
            client_id,
            None,
        )
    }

    // Handles an `UPDATE` command.
    fn handle_update_command(
        node: &Arc<Mutex<Node>>,
        structure: &str,
        connections: Arc<Mutex<HashMap<String, Arc<Mutex<TcpStream>>>>>,
        internode: bool,
        replication: bool,
        open_query_id: i32,
        client_id: i32,
        timestamp: i64,
    ) -> Result<Option<((i32, i32), InternodeResponse)>, NodeError> {
        let query = Update::deserialize(structure).map_err(NodeError::CQLError)?;
        let storage_path = { node.lock()?.storage_path.clone() };
        QueryExecution::new(node.clone(), connections, storage_path)?.execute(
            Query::Update(query),
            internode,
            replication,
            open_query_id,
            client_id,
            Some(timestamp),
        )
    }

    // Handles a `DELETE` command.
    fn handle_delete_command(
        node: &Arc<Mutex<Node>>,
        structure: &str,
        connections: Arc<Mutex<HashMap<String, Arc<Mutex<TcpStream>>>>>,
        internode: bool,
        replication: bool,
        open_query_id: i32,
        client_id: i32,
        timestamp: i64,
    ) -> Result<Option<((i32, i32), InternodeResponse)>, NodeError> {
        let query = Delete::deserialize(structure).map_err(NodeError::CQLError)?;
        let storage_path = { node.lock()?.storage_path.clone() };
        QueryExecution::new(node.clone(), connections, storage_path)?.execute(
            Query::Delete(query),
            internode,
            replication,
            open_query_id,
            client_id,
            Some(timestamp),
        )
    }

    // Handles a `SELECT` command.
    fn handle_select_command(
        node: &Arc<Mutex<Node>>,
        structure: &str,
        connections: Arc<Mutex<HashMap<String, Arc<Mutex<TcpStream>>>>>,
        internode: bool,
        replication: bool,
        open_query_id: i32,
        client_id: i32,
    ) -> Result<Option<((i32, i32), InternodeResponse)>, NodeError> {
        let query = Select::deserialize(structure).map_err(NodeError::CQLError)?;
        let storage_path = { node.lock()?.storage_path.clone() };
        QueryExecution::new(node.clone(), connections, storage_path)?.execute(
            Query::Select(query),
            internode,
            replication,
            open_query_id,
            client_id,
            None,
        )
    }

    // Handles an `INSERT` command.
    fn handle_use_command(
        node: &Arc<Mutex<Node>>,
        structure: &str,
        connections: Arc<Mutex<HashMap<String, Arc<Mutex<TcpStream>>>>>,
        internode: bool,
        open_query_id: i32,
        client_id: i32,
    ) -> Result<Option<((i32, i32), InternodeResponse)>, NodeError> {
        let query = Use::deserialize(structure).map_err(NodeError::CQLError)?;
        let storage_path = { node.lock()?.storage_path.clone() };
        QueryExecution::new(node.clone(), connections, storage_path)?.execute(
            Query::Use(query),
            internode,
            false,
            open_query_id,
            client_id,
            None,
        )
    }
}<|MERGE_RESOLUTION|>--- conflicted
+++ resolved
@@ -113,9 +113,6 @@
         let log = { node.lock()?.get_logger() };
         match message.clone().content {
             InternodeMessageContent::Query(query) => {
-<<<<<<< HEAD
-                println!("recibio una query: {:?}", query.query_string);
-=======
                 let open_query_id_str = if query.open_query_id == 0 {
                     "REDISTRIBUTION"
                 } else {
@@ -129,7 +126,6 @@
                     Color::Blue,
                     true,
                 )?;
->>>>>>> 983a2261
                 self.handle_query_command(node, query, connections, message.clone().from)?;
                 Ok(())
             }
