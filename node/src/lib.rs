// Local modules first
mod errors;
mod internode_protocol;
mod internode_protocol_handler;
mod keyspace;
mod open_query_handler;
mod query_execution;
pub mod storage_engine;
pub mod table;
mod utils;

// Standard libraries
use std::collections::HashMap;
use std::io::{BufReader, Read, Write};
use std::net::{Ipv4Addr, SocketAddrV4, TcpListener, TcpStream};
use std::path::PathBuf;
use std::sync::{Arc, Mutex};
use std::thread;
use std::time::Instant;

// Internal project libraries
use crate::table::Table;

// External libraries
use chrono::Utc;
use driver::server::{handle_client_request, Request};
use errors::NodeError;
use gossip::structures::NodeStatus;
use gossip::Gossiper;
use internode_protocol::message::{InternodeMessage, InternodeMessageContent};
use internode_protocol::response::{
    InternodeResponse, InternodeResponseContent, InternodeResponseStatus,
};
use internode_protocol::InternodeSerializable;
use internode_protocol_handler::InternodeProtocolHandler;
use keyspace::Keyspace;
use native_protocol::frame::Frame;
use native_protocol::messages::error;
use native_protocol::Serializable;
use open_query_handler::OpenQueryHandler;
use partitioner::Partitioner;
use query_creator::clauses::keyspace::create_keyspace_cql::CreateKeyspace;
use query_creator::clauses::table::create_table_cql::CreateTable;
use query_creator::clauses::types::column::Column;
use query_creator::errors::CQLError;
use query_creator::{GetTableName, GetUsedKeyspace, Query};
use query_creator::{NeededResponses, QueryCreator};
use query_execution::QueryExecution;
<<<<<<< HEAD
use storage_engine::StorageEngine;
=======
use utils::connect_and_send_message;
>>>>>>> 5a0df1a3

const CLIENT_NODE_PORT: u16 = 0x4645; // Hexadecimal of "FE" (FERRUM) = 17989
const INTERNODE_PORT: u16 = 0x554D; // Hexadecimal of "UM" (FERRUM) = 21837

/// Represents a node within the distributed network.
/// The node can manage keyspaces, tables, and handle connections between nodes and clients.
///
pub struct Node {
    ip: Ipv4Addr,
    seeds_nodes: Vec<Ipv4Addr>,
    partitioner: Partitioner,
    open_query_handler: OpenQueryHandler,
    keyspaces: Vec<Keyspace>,
    clients_keyspace: HashMap<i32, Option<String>>,
    last_client_id: i32,
    gossiper: Gossiper,
    storage_path: PathBuf
}

impl Node {
    /// Creates a new node with the given IP and a list of seed nodes.
    ///
    /// # Arguments
    ///
    /// * `ip` - The IP address of the node.
    /// * `seeds_nodes` - A vector of IP addresses of the seed nodes.
    ///
    /// # Returns
    /// Returns a `Node` instance or a `NodeError` if it fails.
    pub fn new(ip: Ipv4Addr, seeds_nodes: Vec<Ipv4Addr>, storage_path: PathBuf) -> Result<Node, NodeError> {
        let mut partitioner = Partitioner::new();
        partitioner.add_node(ip)?;
<<<<<<< HEAD
        let storage_engine = StorageEngine::new(storage_path.clone(), ip.to_string());
        storage_engine.reset_folders()?;
=======
        for seed_ip in seeds_nodes.clone() {
            if seed_ip != ip {
                partitioner.add_node(seed_ip)?;
            }
        }

>>>>>>> 5a0df1a3
        Ok(Node {
            ip,
            seeds_nodes: seeds_nodes.clone(),
            partitioner,
            open_query_handler: OpenQueryHandler::new(),
            keyspaces: vec![],
            clients_keyspace: HashMap::new(),
            last_client_id: 0,
<<<<<<< HEAD
            gossiper: Gossiper::new(),
            storage_path
=======
            gossiper: Gossiper::new()
                .with_endpoint_state(ip)
                .with_seeds(seeds_nodes),
>>>>>>> 5a0df1a3
        })
    }

    /// Starts the gossip process for the node.
    /// Opens 3 connections with 3 other nodes.
    pub fn start_gossip(
        node: Arc<Mutex<Node>>,
        connections: Arc<Mutex<HashMap<String, Arc<Mutex<TcpStream>>>>>,
    ) -> Result<(), NodeError> {
        let handle = thread::spawn(move || {
            let initial_gossip = Instant::now();

            loop {
                {
                    {
                        let mut node_guard = node.lock().unwrap();
                        let ip = node_guard.ip;

                        if initial_gossip.elapsed().as_millis() > 1500 {
                            node_guard
                                .gossiper
                                .change_status(ip, NodeStatus::Normal)
                                .ok();
                        }

                        node_guard.gossiper.heartbeat(ip);
                    }

                    let ips: Vec<Ipv4Addr>;
                    let syn;

                    {
                        let node_guard = node.lock().unwrap();

                        ips = node_guard
                            .gossiper
                            .pick_ips(node_guard.get_ip())
                            .iter()
                            .map(|x| **x)
                            .collect();

                        syn = node_guard.gossiper.create_syn(node_guard.ip);
                    }

                    let mut node_guard = node.lock().unwrap();

                    for ip in ips {
                        let connections_clone = Arc::clone(&connections);

                        let msg = InternodeMessage::new(
                            ip.clone(),
                            InternodeMessageContent::Gossip(syn.clone()),
                        );

                        if connect_and_send_message(ip, INTERNODE_PORT, connections_clone, msg)
                            .is_err()
                        {
                            node_guard.gossiper.change_status(ip, NodeStatus::Dead).ok();
                        }
                    }
                }

                // After each gossip round, update the partitioner
                {
                    let mut node_guard = node.lock().unwrap();
                    let endpoints_states = &node_guard.gossiper.endpoints_state.clone();
                    let partitioner = &mut node_guard.partitioner;

                    for (ip, state) in endpoints_states {
                        if state.application_state.status.is_dead() {
                            partitioner.remove_node(*ip).ok();
                        } else {
                            partitioner.add_node(*ip).ok();
                        }
                    }
                }

                {
                    println!("Partitioner: {:?}", node.lock().unwrap().partitioner);
                }

                thread::sleep(std::time::Duration::from_secs(1));
            }
        });

        handle.join().unwrap();
        Ok(())
    }

    /// Adds a new open query in the node.
    ///
    /// # Arguments
    ///
    /// * `query` - The query to be opened.
    /// * `connection` - The TCP connection with the client.
    ///
    /// # Returns
    /// Returns the ID of the open query or a `NodeError`.
    pub fn add_open_query(
        &mut self,
        query: Query,
        consistency_level: &str,
        connection: TcpStream,
        table: Option<Table>,
        keyspace: Option<Keyspace>,
    ) -> Result<i32, NodeError> {
        let all_nodes = self.get_how_many_nodes_i_know();

        let replication_factor = {
            if let Some(value) = keyspace.clone() {
                value.get_replication_factor()
            } else {
                1
            }
        };

        let needed_responses = match query.needed_responses() {
            query_creator::NeededResponseCount::AllNodes => all_nodes,
            query_creator::NeededResponseCount::Specific(specific_value) => {
                specific_value as usize * replication_factor as usize
            }
        };
        Ok(self.open_query_handler.new_open_query(
            needed_responses as i32,
            connection,
            query,
            consistency_level,
            table,
            keyspace,
        ))
    }

    fn get_ip(&self) -> Ipv4Addr {
        self.ip
    }

    fn get_ip_string(&self) -> String {
        self.ip.to_string()
    }

    fn get_how_many_nodes_i_know(&self) -> usize {
        self.partitioner.get_nodes().len() - 1
    }

    fn get_partitioner(&self) -> Partitioner {
        self.partitioner.clone()
    }

    fn get_open_handle_query(&mut self) -> &mut OpenQueryHandler {
        &mut self.open_query_handler
    }

    fn generate_client_id(&mut self) -> i32 {
        self.last_client_id += 1;
        self.clients_keyspace.insert(self.last_client_id, None);
        self.last_client_id
    }

    fn add_keyspace(&mut self, new_keyspace: CreateKeyspace) -> Result<(), NodeError> {
        let new_keyspace = Keyspace::new(new_keyspace);
        if self.keyspaces.contains(&new_keyspace) {
            return Err(NodeError::KeyspaceError);
        }
        self.keyspaces.push(new_keyspace.clone());
        Ok(())
    }

    fn remove_keyspace(&mut self, keyspace_name: String) -> Result<(), NodeError> {
        // Clona los keyspaces para evitar problemas de referencia mutable
        let mut keyspaces = self.keyspaces.clone();

        // Busca el índice del keyspace a eliminar y, si no existe, retorna un error
        let index = keyspaces
            .iter()
            .position(|keyspace| keyspace.get_name() == keyspace_name)
            .ok_or(NodeError::KeyspaceError)?;

        // Elimina el keyspace encontrado
        keyspaces.remove(index);

        // Recorre los clients_keyspace para encontrar y actualizar keyspaces coincidentes
        for (_, client_keyspace) in self.clients_keyspace.iter_mut() {
            if let Some(ref keyspace) = client_keyspace {
                if keyspace == &keyspace_name {
                    *client_keyspace = None;
                }
            }
        }

        // Actualiza los keyspaces después de la eliminación
        self.keyspaces = keyspaces;
        Ok(())
    }

    fn set_actual_keyspace(
        &mut self,
        keyspace_name: String,
        client_id: i32,
    ) -> Result<(), NodeError> {
        // Clona la lista de keyspaces para búsqueda

        // Configurar el keyspace actual del cliente usando el índice encontrado
        self.clients_keyspace.insert(client_id, Some(keyspace_name));

        Ok(())
    }

    fn update_keyspace(&mut self, client_id: i32, new_keyspace: Keyspace) {
        let new_key_name = new_keyspace.clone().get_name().clone();
        self.clients_keyspace
            .insert(client_id, Some(new_key_name.clone()));

        for (i, keyspace) in self.keyspaces.clone().iter().enumerate() {
            if new_key_name == keyspace.get_name() {
                self.keyspaces[i] = new_keyspace.clone();
            }
        }
    }

    fn add_table(&mut self, new_table: CreateTable, keyspace_name: &str) -> Result<(), NodeError> {
        // Encuentra el índice del Keyspace en el Vec
        if let Some(index) = self
            .keyspaces
            .iter()
            .position(|k| k.get_name() == keyspace_name)
        {
            // Obtenemos una referencia mutable del Keyspace en el índice encontrado
            let keyspace = &mut self.keyspaces[index];

            // Modifica el Keyspace agregando la nueva tabla
            for table in &keyspace.get_tables() {
                if table.get_name() == new_table.get_name() {
                    return Err(NodeError::CQLError(CQLError::TableAlreadyExist));
                }
            }
            keyspace.add_table(Table::new(new_table))?;
        } else {
            // Retorna un error si el Keyspace no se encuentra
            return Err(NodeError::KeyspaceError);
        }
        Ok(())
    }

    fn get_table(&self, table_name: String, client_keyspace: Keyspace) -> Result<Table, NodeError> {
        // Busca y devuelve la tabla solicitada
        client_keyspace.get_table(&table_name)
    }

    fn remove_table(&mut self, table_name: String, open_query_id: i32) -> Result<(), NodeError> {
        // Obtiene el keyspace actual del cliente
        let keyspace_name = self
            .get_open_handle_query()
            .get_keyspace_of_query(open_query_id)?
            .ok_or(NodeError::KeyspaceError)?
            .get_name();

        let keyspace = self
            .keyspaces
            .iter_mut()
            .find(|k| &k.get_name() == &keyspace_name)
            .ok_or(NodeError::KeyspaceError)?;
        // Remueve la tabla solicitada del keyspace del cliente
        keyspace.remove_table(&table_name)?;
        Ok(())
    }

    fn update_table(
        &mut self,
        keyspace_name: &str,
        new_table: CreateTable,
    ) -> Result<(), NodeError> {
        // Encuentra el índice del Keyspace en el Vec
        if let Some(index) = self
            .keyspaces
            .iter()
            .position(|k| k.get_name() == keyspace_name)
        {
            // Obtenemos una referencia mutable al Keyspace en el índice encontrado
            let keyspace = &mut self.keyspaces[index];

            // Encuentra la posición de la tabla a actualizar en el keyspace
            let table_index = keyspace
                .tables
                .iter()
                .position(|table| table.get_name() == new_table.get_name())
                .ok_or(NodeError::CQLError(CQLError::InvalidTable))?;

            // Reemplaza la tabla existente con la nueva en el Keyspace
            keyspace.tables[table_index] = Table::new(new_table);
            Ok(())
        } else {
            // Retorna un error si el Keyspace no se encuentra
            Err(NodeError::KeyspaceError)
        }
    }

    fn table_already_exist(
        &mut self,
        table_name: String,
        keyspace_name: String,
    ) -> Result<bool, NodeError> {
        let keyspace = self
            .get_keyspace(&keyspace_name)?
            .ok_or(NodeError::KeyspaceError)?;
        // Verifica si la tabla ya existe en el keyspace del cliente
        for table in keyspace.get_tables() {
            if table.get_name() == table_name {
                return Ok(true);
            }
        }
        Ok(false)
    }

    fn get_client_keyspace(&self, client_id: i32) -> Result<Option<Keyspace>, NodeError> {
        let keyspace_name = self
            .clients_keyspace
            .get(&client_id)
            .ok_or(NodeError::InternodeProtocolError)
            .cloned()?;
        if let Some(value) = keyspace_name {
            Ok(self
                .keyspaces
                .iter()
                .find(|k| k.get_name() == value)
                .cloned())
        } else {
            Ok(None)
        }
    }

    fn get_keyspace(&self, keyspace_name: &str) -> Result<Option<Keyspace>, NodeError> {
        Ok(self
            .keyspaces
            .iter()
            .find(|k| k.get_name() == keyspace_name)
            .cloned())
    }

    /// Starts the primary internode and client connection handlers for a `Node`.
    ///
    /// This function sets up the initial internode communication, establishing a handshake
    /// with a seed node if the current node is not a seed. It then spawns two threads:
    /// one to handle connections with other nodes (internode connections) and another to
    /// manage client connections. Both threads are joined, ensuring that any errors encountered
    /// are captured and handled appropriately.
    ///
    /// # Parameters
    /// - `node`: An `Arc<Mutex<Node>>` representing the node for which the communication is being established.
    /// - `connections`: An `Arc<Mutex<HashMap<String, Arc<Mutex<TcpStream>>>>>` storing active TCP connections,
    ///   allowing both node and client connections to be shared and synchronized.
    ///
    /// # Returns
    /// * `Result<(), NodeError>` - Returns `Ok(())` if both threads execute and join successfully, or
    ///   `NodeError` if an error occurs during the connection setup, handshake, or in joining the threads.
    ///
    /// # Workflow
    /// 1. **Initialization and Seed Connection**:
    ///     - Acquires a lock on `node` to check if the node is a seed and retrieve the seed IP and node's IP.
    ///     - If the node is not a seed, attempts to connect to the seed node's IP using the `INTERNODE_PORT`.
    ///     - Sends a handshake message (`HANDSHAKE` query) to the seed node, establishing initial communication
    ///       and adding the seed node to the partitioner.
    /// 2. **Thread Creation**:
    ///     - Creates two threads:
    ///         * **Node Connection Handler**: Manages internode connections and handles commands and messages
    ///           between nodes.
    ///         * **Client Connection Handler**: Manages connections with clients that send queries to the node.
    /// 3. **Thread Execution**:
    ///     - Each thread is executed and joined. Errors during the thread's execution are printed to `stderr`.
    ///
    /// # Errors
    /// - This function returns `NodeError` in the following cases:
    ///   - `NodeError::InternodeError`: If there is an error in the internode thread handling connections.
    ///   - `NodeError::ClientError`: If there is an error in the client thread handling connections.
    ///   - `NodeError::LockError`: If there is an issue locking the node for accessing seed and IP information.
    pub fn start(
        node: Arc<Mutex<Node>>,
        connections: Arc<Mutex<HashMap<String, Arc<Mutex<TcpStream>>>>>,
    ) -> Result<(), NodeError> {
        let self_ip;
        {
            let mut node_guard = node.lock()?;
            self_ip = node_guard.get_ip();

            // if !is_seed {
            //     let message = InternodeProtocolHandler::create_protocol_message(
            //         &node_guard.get_ip_string(),
            //         0,
            //         "HANDSHAKE",
            //         "_",
            //         true,
            //         false,
            //         0,
            //         "None",
            //     );
            //     connect_and_send_message(
            //         seed_ip,
            //         INTERNODE_PORT,
            //         Arc::clone(&connections),
            //         &message,
            //     )?;
            //     node_guard.partitioner.add_node(seed_ip)?;
            // }
        }

        // Creates a thread to handle node connections
        let node_connections_node = Arc::clone(&node);
        let node_connections = Arc::clone(&connections);
        let self_ip_node = self_ip.clone();
        let handle_node_thread = thread::spawn(move || {
            Self::handle_node_connections(node_connections_node, node_connections, self_ip_node)
                .unwrap_or_else(|err| {
                    eprintln!("Error in internode connections: {:?}", err); // Or handle the error as needed
                });
        });

        // Creates a thread to handle gossip
        let gossip_connections = Arc::clone(&connections);
        let node_gossip = Arc::clone(&node);
        Self::start_gossip(node_gossip, gossip_connections).unwrap_or_else(|err| {
            eprintln!("Error in gossip: {:?}", err); // Or handle the error as needed
        });

        // Creates a thread to handle client connections
        let client_connections_node = Arc::clone(&node);
        let client_connections = Arc::clone(&connections);
        let self_ip_client = self_ip;

        let handle_client_thread = thread::spawn(move || {
            Self::handle_client_connections(
                client_connections_node,
                client_connections,
                self_ip_client,
            )
            .unwrap_or_else(|e| eprintln!("Error in client connections: {:?}", e));
        });

        handle_node_thread
            .join()
            .map_err(|_| NodeError::InternodeError)?;
        handle_client_thread
            .join()
            .map_err(|_| NodeError::ClientError)?;

        Ok(())
    }

    fn handle_node_connections(
        node: Arc<Mutex<Node>>,
        connections: Arc<Mutex<HashMap<String, Arc<Mutex<TcpStream>>>>>,
        self_ip: std::net::Ipv4Addr,
    ) -> Result<(), NodeError> {
        let socket = SocketAddrV4::new(self_ip, INTERNODE_PORT);
        let listener = TcpListener::bind(socket)?;

        for stream in listener.incoming() {
            match stream {
                Ok(stream) => {
                    let node_clone = Arc::clone(&node);
                    let stream = Arc::new(Mutex::new(stream)); // Encapsulates the stream in Arc<Mutex<TcpStream>>
                    let connections_clone = Arc::clone(&connections);

                    thread::spawn(move || {
                        if let Err(e) = Node::handle_incoming_internode_messages(
                            node_clone,
                            stream,
                            connections_clone,
                        ) {
                            eprintln!("{:?}", e);
                        }
                    });
                }
                Err(e) => {
                    eprintln!("Error accepting internode connection: {:?}", e);
                }
            }
        }

        Ok(())
    }

    fn handle_client_connections(
        node: Arc<Mutex<Node>>,
        connections: Arc<Mutex<HashMap<String, Arc<Mutex<TcpStream>>>>>,
        self_ip: std::net::Ipv4Addr,
    ) -> Result<(), NodeError> {
        let socket = SocketAddrV4::new(self_ip, CLIENT_NODE_PORT); // Specific port for clients
        let listener = TcpListener::bind(socket)?;

        for stream in listener.incoming() {
            match stream {
                Ok(stream) => {
                    let node_clone = Arc::clone(&node);
                    let stream = Arc::new(Mutex::new(stream.try_clone()?)); // Cloning the stream
                    let connections_clone = Arc::clone(&connections);

                    thread::spawn(move || {
                        match Node::handle_incoming_client_messages(
                            node_clone,
                            stream.clone(),
                            connections_clone,
                        ) {
                            Ok(_) => {}
                            Err(e) => {
                                eprintln!("Error handling query: [{:?}]", e);
                            }
                        };
                    });
                }
                Err(e) => {
                    eprintln!("Error accepting client connection: {:?}", e);
                }
            }
        }

        Ok(())
    }

    // Receives packets from the client
    fn handle_incoming_client_messages(
        node: Arc<Mutex<Node>>,
        stream: Arc<Mutex<TcpStream>>,
        connections: Arc<Mutex<HashMap<String, Arc<Mutex<TcpStream>>>>>,
    ) -> Result<(), NodeError> {
        // Clone the stream under Mutex protection and create the reader
        let mut stream_guard = stream.lock()?;

        let mut reader = BufReader::new(stream_guard.try_clone().map_err(NodeError::IoError)?);

        let client_id = { node.lock()?.generate_client_id() };

        loop {
            // Clean the buffer
            // let mut buffer = String::new();

            let mut buffer = [0; 2048];

            // Execute initial inserts if necessary

            // Try to read a line
            // let bytes_read = reader.read_line(&mut buffer);
            let bytes_read = reader.read(&mut buffer);

            match bytes_read {
                Ok(0) => {
                    // Connection closed
                    break;
                }
                Ok(_) => {
                    let query = handle_client_request(&buffer);
                    match query {
                        Request::Startup => {
                            stream_guard.write(Frame::Ready.to_bytes()?.as_slice())?;
                            stream_guard.flush()?;
                        }
                        Request::Query(query) => {
                            // Handle the query
                            let query_str = query.get_query();
                            let query_consistency_level: &str = &query.get_consistency();
                            let client_stream = stream_guard.try_clone()?;

                            let result = Node::handle_query_execution(
                                query_str,
                                query_consistency_level,
                                &node,
                                connections.clone(),
                                client_stream,
                                client_id,
                            );

                            if let Err(e) = result {
                                let frame = Frame::Error(error::Error::ServerError(e.to_string()));

                                let frame_bytes_result = &frame.to_bytes();
                                let mut frame_bytes = &vec![];
                                if let Ok(value) = frame_bytes_result {
                                    frame_bytes = value;
                                }
                                stream_guard.write(&frame_bytes)?;
                                stream_guard.flush()?;
                            }
                        }
                    };
                }
                Err(_) => {
                    // Another type of error
                    return Err(NodeError::OtherError);
                }
            }
        }

        Ok(())
    }

    fn handle_incoming_internode_messages(
        node: Arc<Mutex<Node>>,
        stream: Arc<Mutex<TcpStream>>,
        connections: Arc<Mutex<HashMap<String, Arc<Mutex<TcpStream>>>>>,
    ) -> Result<(), NodeError> {
        // Clone the stream under Mutex protection and create the reader
        let mut reader = {
            let stream_guard = stream.lock()?;
            BufReader::new(stream_guard.try_clone().map_err(NodeError::IoError)?)
        };

        let internode_protocol_handler = InternodeProtocolHandler::new();

        loop {
            // Clean the buffer
            let mut buffer = [0u8; 2048];

            // Execute initial inserts if necessary

            // Self::execute_querys(&node, connections.clone())?;

            // Try to read a line
            let bytes_read = reader.read(&mut buffer);
            let result = InternodeMessage::from_bytes(&buffer);

            let message;

            if let Ok(value) = result {
                message = value;
            } else {
                continue;
            }

            match bytes_read {
                Ok(0) => {
                    // Connection closed
                    break;
                }
                Ok(_) => {
                    // Process the command with the protocol, passing the buffer and the necessary parameters
                    let result = internode_protocol_handler.handle_command(
                        &node,
                        message.clone(),
                        connections.clone(),
                    );

                    // acá hay que fijarse si se modificó el endpoint state y de alguna forma
                    // avisarle al partitioner

                    // If there's an error handling the command, exit the loop
                    if let Err(e) = result {
                        eprintln!("{:?} when other node sent me {:?}", e, message);
                        break;
                    }
                }
                Err(_) => {
                    // Another type of error
                    return Err(NodeError::OtherError);
                }
            }
        }

        Ok(())
    }

    fn current_timestamp() -> i64 {
        Utc::now().timestamp()
    }

    fn handle_query_execution(
        query_str: &str,
        consistency_level: &str,
        node: &Arc<Mutex<Node>>,
        connections: Arc<Mutex<HashMap<String, Arc<Mutex<TcpStream>>>>>,
        client_connection: TcpStream,
        client_id: i32,
    ) -> Result<(), NodeError> {
        let query = QueryCreator::new()
            .handle_query(query_str.to_string())
            .map_err(NodeError::CQLError)?;

        let open_query_id;
        let self_ip: Ipv4Addr;
        let storage_path;
        {
            let mut guard_node = node.lock()?;
            let keyspace;
            // Obtener el keyspace especificado o el actual del cliente
            if let Some(keyspace_name) = query.get_used_keyspace() {
                keyspace = guard_node.get_keyspace(&keyspace_name)?
            } else {
                keyspace = guard_node.get_client_keyspace(client_id)?;
            }

            // Intentar obtener el nombre de la tabla y buscar la tabla correspondiente en el keyspace
            let table = query.get_table_name().and_then(|table_name| {
                keyspace
                    .clone()
                    .and_then(|k| guard_node.get_table(table_name, k).ok())
            });

            // Agregar la consulta abierta
            open_query_id = guard_node.add_open_query(
                query.clone(),
                consistency_level,
                client_connection.try_clone()?,
                table,
                keyspace,
            )?;
            self_ip = guard_node.get_ip();
            storage_path = guard_node.storage_path.clone();
        }

        let timestamp = Self::current_timestamp();

        let response = QueryExecution::new(node.clone(), connections.clone(), storage_path.clone())?.execute(
            query.clone(),
            false,
            false,
            open_query_id,
            client_id,
            Some(timestamp),
        )?;

        if let Some(((finished_responses, failed_nodes), content)) = response {
            let mut guard_node = node.lock()?;
            // Obtener el keyspace especificado o el actual del cliente

            let keyspace = guard_node
                .get_open_handle_query()
                .get_keyspace_of_query(open_query_id)?
                .clone();

            // Intentar obtener el nombre de la tabla y buscar la tabla correspondiente en el keyspace
            let table = query.get_table_name().and_then(|table_name| {
                keyspace
                    .clone()
                    .and_then(|k| guard_node.get_table(table_name, k).ok())
            });
            let columns: Vec<Column> = {
                if let Some(table) = table.clone() {
                    table.get_columns()
                } else {
                    vec![]
                }
            };

            let keyspace_name: String = if let Some(key) = keyspace.clone() {
                key.get_name()
            } else {
                "".to_string()
            };

            let partitioner = {guard_node.get_partitioner()};
            let query_handler = guard_node.get_open_handle_query();

            for _ in 0..finished_responses {
                let mut select_columns: Vec<String> = vec![];
                let mut values: Vec<Vec<String>> = vec![];
                let mut complete_columns: Vec<String> = vec![];
                if let Some(cont) = content.content.clone() {
                    complete_columns = cont.columns.clone();
                    select_columns = cont.select_columns.clone();
                    values = cont.values.clone();
                }
                InternodeProtocolHandler::add_ok_response_to_open_query_and_send_response_if_closed(
                    query_handler,
                    // TODO: convertir el content al content de la response
                    &InternodeResponse::new(open_query_id as u32, InternodeResponseStatus::Ok, Some(InternodeResponseContent{
                        columns: complete_columns,
                        select_columns:  select_columns,
                        values: values,
                    })),
                    open_query_id,
                    keyspace_name.clone(),
                    table.clone(),
                    columns.clone(),
                    self_ip,
                    self_ip,
                    connections.clone(),
                    partitioner.clone(),
                    storage_path.clone()
                    
                )?;
            }
            for _ in 0..failed_nodes {
                InternodeProtocolHandler::add_error_response_to_open_query_and_send_response_if_closed(
                    query_handler,
                    open_query_id,

                )?;
            }
        }

        Ok(())
    }
}<|MERGE_RESOLUTION|>--- conflicted
+++ resolved
@@ -46,11 +46,8 @@
 use query_creator::{GetTableName, GetUsedKeyspace, Query};
 use query_creator::{NeededResponses, QueryCreator};
 use query_execution::QueryExecution;
-<<<<<<< HEAD
 use storage_engine::StorageEngine;
-=======
 use utils::connect_and_send_message;
->>>>>>> 5a0df1a3
 
 const CLIENT_NODE_PORT: u16 = 0x4645; // Hexadecimal of "FE" (FERRUM) = 17989
 const INTERNODE_PORT: u16 = 0x554D; // Hexadecimal of "UM" (FERRUM) = 21837
@@ -83,17 +80,17 @@
     pub fn new(ip: Ipv4Addr, seeds_nodes: Vec<Ipv4Addr>, storage_path: PathBuf) -> Result<Node, NodeError> {
         let mut partitioner = Partitioner::new();
         partitioner.add_node(ip)?;
-<<<<<<< HEAD
+
         let storage_engine = StorageEngine::new(storage_path.clone(), ip.to_string());
         storage_engine.reset_folders()?;
-=======
+
         for seed_ip in seeds_nodes.clone() {
             if seed_ip != ip {
                 partitioner.add_node(seed_ip)?;
             }
         }
 
->>>>>>> 5a0df1a3
+
         Ok(Node {
             ip,
             seeds_nodes: seeds_nodes.clone(),
@@ -102,14 +99,11 @@
             keyspaces: vec![],
             clients_keyspace: HashMap::new(),
             last_client_id: 0,
-<<<<<<< HEAD
             gossiper: Gossiper::new(),
             storage_path
-=======
             gossiper: Gossiper::new()
                 .with_endpoint_state(ip)
                 .with_seeds(seeds_nodes),
->>>>>>> 5a0df1a3
         })
     }
 
