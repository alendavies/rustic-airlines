--- conflicted
+++ resolved
@@ -9,12 +9,9 @@
 query-creator = { path = "../query-creator" }     # Ejemplo de cómo referenciar la librería `partitioner`
 driver = { path = "../driver" }
 native_protocol = { path = "../native_protocol" }
-<<<<<<< HEAD
 gossip = { path = "../gossip" }
 chrono = "0.4"
-=======
 storage = { path = "../storage" }
->>>>>>> 047dfecc
 
 [dependencies.uuid]
 version = "1.11.0"
